--- conflicted
+++ resolved
@@ -27,13 +27,8 @@
     ) -> sgx_status_t;
 }
 
-<<<<<<< HEAD
 pub fn untrusted_init_node(master_cert: &[u8], encrypted_seed: &[u8]) -> SgxResult<()> {
-    info!("Hello from just before initializing - init_node");
-=======
-pub fn untrusted_init_node(master_cert: &[u8], encrypted_seed: &[u8]) -> SgxResult<sgx_status_t> {
-    debug!("Initializing enclave..");
->>>>>>> bf3f616f
+    info!("Initializing enclave..");
     let enclave = get_enclave()?;
     debug!("Initialized enclave successfully!");
 
