use log::*;
use parity_wasm::elements;
use parity_wasm::elements::Module;
use wasmi::ModuleInstance;

use enclave_ffi_types::{Ctx, EnclaveError};

<<<<<<< HEAD
use crate::cosmwasm::types::{CanonicalAddr, Env, SigInfo};
use crate::results::{HandleSuccess, InitSuccess, QuerySuccess};

use super::contract_validation::{
    extract_contract_key, generate_encryption_key, validate_contract_key, verify_params,
    ContractKey, CONTRACT_KEY_LENGTH,
=======
use crate::coalesce;
use crate::cosmwasm::types::Env;
use crate::crypto::Ed25519PublicKey;
use crate::results::{HandleSuccess, InitSuccess, QuerySuccess};
use crate::wasm::contract_validation::ContractKey;
use crate::wasm::types::{IoNonce, SecretMessage};

use super::contract_validation::{
    calc_contract_hash, extract_contract_key, generate_encryption_key, validate_contract_key,
    validate_msg, CONTRACT_KEY_LENGTH,
>>>>>>> 8b96bb8f
};
use super::gas::{gas_rules, WasmCosts};
use super::io::encrypt_output;
use super::{
    memory::validate_memory,
    runtime::{create_builder, ContractInstance, ContractOperation, Engine, WasmiImportResolver},
};
<<<<<<< HEAD
use crate::wasm::types::SecretMessage;

use crate::coalesce;
use crate::cosmwasm::encoding::Binary;
=======
>>>>>>> 8b96bb8f

/*
Each contract is compiled with these functions already implemented in wasm:
fn cosmwasm_api_0_6() -> i32;  // Seems unused, but we should support it anyways
fn allocate(size: usize) -> *mut c_void;
fn deallocate(pointer: *mut c_void);
fn init(env_ptr: *mut c_void, msg_ptr: *mut c_void) -> *mut c_void
fn handle(env_ptr: *mut c_void, msg_ptr: *mut c_void) -> *mut c_void
fn query(msg_ptr: *mut c_void) -> *mut c_void

Re `init`, `handle` and `query`: We need to pass `env` & `msg`
down to the wasm implementations, but because they are buffers
we need to allocate memory regions inside the VM's instance and copy
`env` & `msg` into those memory regions inside the VM's instance.
*/

pub fn init(
    context: Ctx,       // need to pass this to read_db & write_db
    gas_limit: u64,     // gas limit for this execution
    used_gas: &mut u64, // out-parameter for gas used in execution
    contract: &[u8],    // contract wasm bytes
    env: &[u8],         // blockchain state
    msg: &[u8],         // probably function call and args
    sig_info: &[u8],    // info about signature verification
) -> Result<InitSuccess, EnclaveError> {
    let mut parsed_env: Env = serde_json::from_slice(env).map_err(|err| {
        error!(
            "got an error while trying to deserialize env input bytes into json {:?}: {}",
            String::from_utf8_lossy(&env),
            err
        );
        EnclaveError::FailedToDeserialize
    })?;

    let parsed_sig_info: SigInfo = serde_json::from_slice(sig_info).map_err(|err| {
        error!(
            "got an error while trying to deserialize env input bytes into json {:?}: {}",
            String::from_utf8_lossy(&sig_info),
            err
        );
        EnclaveError::FailedToDeserialize
    })?;

<<<<<<< HEAD
    let secret_msg = SecretMessage::from_slice(msg)?;

    verify_params(&parsed_sig_info, &parsed_env, &secret_msg)?;

    let contract_key = generate_encryption_key(&parsed_env, contract)?;
=======
    let contract_address = &parsed_env.contract.address;
    let contract_key = generate_encryption_key(&parsed_env, contract, contract_address.as_slice())?;
>>>>>>> 8b96bb8f

    trace!("Init: Contract Key: {:?}", contract_key.to_vec().as_slice());

    let secret_msg = SecretMessage::from_slice(msg)?;
    trace!(
        "Init input before decryption: {:?}",
        String::from_utf8_lossy(&msg)
    );

    let decrypted_msg = secret_msg.decrypt()?;

    let validated_msg = validate_msg(&decrypted_msg, contract)?;

    trace!(
<<<<<<< HEAD
        "Init input after decryption: {:?}",
        String::from_utf8_lossy(&decrypted_msg)
=======
        "Init input afer decryption: {:?}",
        String::from_utf8_lossy(&validated_msg)
>>>>>>> 8b96bb8f
    );

    let mut engine = start_engine(
        context,
        gas_limit,
        contract,
        &contract_key,
        ContractOperation::Init,
        secret_msg.nonce,
        secret_msg.user_public_key,
    )?;

    parsed_env.contract_code_hash = hex::encode(calc_contract_hash(contract));

    let new_env = serde_json::to_vec(&parsed_env).map_err(|err| {
        error!(
            "got an error while trying to serialize parsed_env into bytes {:?}: {}",
            parsed_env, err
        );
        EnclaveError::FailedToSerialize
    })?;

    let env_ptr = engine.write_to_memory(&new_env)?;
    let msg_ptr = engine.write_to_memory(&validated_msg)?;

    // This wrapper is used to coalesce all errors in this block to one object
    // so we can `.map_err()` in one place for all of them
    let output = coalesce!(EnclaveError, {
        let vec_ptr = engine.init(env_ptr, msg_ptr)?;
        let output = engine.extract_vector(vec_ptr)?;
        // TODO: copy cosmwasm's structures to enclave
        // TODO: ref: https://github.com/CosmWasm/cosmwasm/blob/b971c037a773bf6a5f5d08a88485113d9b9e8e7b/packages/std/src/init_handle.rs#L129
        // TODO: ref: https://github.com/CosmWasm/cosmwasm/blob/b971c037a773bf6a5f5d08a88485113d9b9e8e7b/packages/std/src/query.rs#L13
<<<<<<< HEAD
        let output = encrypt_output(
            output,
            secret_msg.nonce,
            secret_msg.user_public_key,
            parsed_env.contract.address,
        )?;

=======
        let output = encrypt_output(output, secret_msg.nonce, secret_msg.user_public_key)?;
>>>>>>> 8b96bb8f
        Ok(output)
    })
    .map_err(|err| {
        *used_gas = engine.gas_used();
        err
    })?;

    *used_gas = engine.gas_used();
    // todo: can move the key to somewhere in the output message if we want

    Ok(InitSuccess {
        output,
        contract_key,
    })
}

pub fn handle(
    context: Ctx,
    gas_limit: u64,
    used_gas: &mut u64,
    contract: &[u8],
    env: &[u8],
    msg: &[u8],
    sig_info: &[u8],
) -> Result<HandleSuccess, EnclaveError> {
    let mut parsed_env: Env = serde_json::from_slice(env).map_err(|err| {
        error!(
            "got an error while trying to deserialize env input bytes into json {:?}: {}",
            env, err
        );
        EnclaveError::FailedToDeserialize
    })?;

    trace!("handle parsed_env: {:?}", parsed_env);

<<<<<<< HEAD
    let parsed_sig_info: SigInfo = serde_json::from_slice(sig_info).map_err(|err| {
        error!(
            "got an error while trying to deserialize env input bytes into json {:?}: {}",
            String::from_utf8_lossy(&sig_info),
            err
        );
        EnclaveError::FailedToDeserialize
    })?;

    let secret_msg = SecretMessage::from_slice(msg)?;

    // Verify env parameters against the signed tx
    verify_params(&parsed_sig_info, &parsed_env, &secret_msg)?;

=======
    let contract_address = &parsed_env.contract.address;
>>>>>>> 8b96bb8f
    let contract_key = extract_contract_key(&parsed_env)?;

    trace!(
        "Handle input before decryption: {:?}",
        String::from_utf8_lossy(&msg)
    );

    let secret_msg = SecretMessage::from_slice(msg)?;
    let decrypted_msg = secret_msg.decrypt()?;

    let validated_msg = validate_msg(&decrypted_msg, contract)?;

    trace!(
        "Handle input afer decryption: {:?}",
        String::from_utf8_lossy(&validated_msg)
    );

    if !validate_contract_key(&contract_key, contract_address.as_slice(), contract) {
        error!("got an error while trying to deserialize output bytes");
        return Err(EnclaveError::FailedContractAuthentication);
    }

    trace!("Successfully authenticated the contract!");

    trace!(
        "Handle: Contract Key: {:?}",
        contract_key.to_vec().as_slice()
    );

    let mut engine = start_engine(
        context,
        gas_limit,
        contract,
        &contract_key,
        ContractOperation::Handle,
        secret_msg.nonce,
        secret_msg.user_public_key,
    )?;

<<<<<<< HEAD
    trace!(
        "Handle input before decryption: {:?}",
        String::from_utf8_lossy(&msg)
    );

    let decrypted_msg = secret_msg.decrypt()?;
    trace!(
        "Handle input afer decryption: {:?}",
        String::from_utf8_lossy(&decrypted_msg)
    );
=======
    parsed_env.contract_code_hash = hex::encode(calc_contract_hash(contract));
>>>>>>> 8b96bb8f

    let new_env = serde_json::to_vec(&parsed_env).map_err(|err| {
        error!(
            "got an error while trying to serialize parsed_env into bytes {:?}: {}",
            parsed_env, err
        );
        EnclaveError::FailedToSerialize
    })?;

    let env_ptr = engine.write_to_memory(&new_env)?;
    let msg_ptr = engine.write_to_memory(&validated_msg)?;

    // This wrapper is used to coalesce all errors in this block to one object
    // so we can `.map_err()` in one place for all of them
    let output = coalesce!(EnclaveError, {
        let vec_ptr = engine.handle(env_ptr, msg_ptr)?;

        let output = engine.extract_vector(vec_ptr)?;

        debug!(
            "(2) nonce just before encrypt_output: nonce = {:?} pubkey = {:?}",
            secret_msg.nonce, secret_msg.user_public_key
        );
        let output = encrypt_output(
            output,
            secret_msg.nonce,
            secret_msg.user_public_key,
            parsed_env.contract.address,
        )?;
        Ok(output)
    })
    .map_err(|err| {
        *used_gas = engine.gas_used();
        err
    })?;

    *used_gas = engine.gas_used();
    Ok(HandleSuccess { output })
}

pub fn query(
    context: Ctx,
    gas_limit: u64,
    used_gas: &mut u64,
    contract: &[u8],
    msg: &[u8],
) -> Result<QuerySuccess, EnclaveError> {
    if msg.len() < CONTRACT_KEY_LENGTH {
        error!("Input query is shorter than the minimum expected. Msg is malformed");
        return Err(EnclaveError::FailedFunctionCall);
    }

    let (key, msg) = msg.split_at(CONTRACT_KEY_LENGTH);

    let mut contract_key = [0; CONTRACT_KEY_LENGTH];
    contract_key.copy_from_slice(key);

    trace!(
        "Query: Contract Key: {:?}",
        contract_key.to_vec().as_slice()
    );

    let secret_msg = SecretMessage::from_slice(msg)?;
    trace!(
        "Query input before decryption: {:?}",
        String::from_utf8_lossy(&msg)
    );
    let decrypted_msg = secret_msg.decrypt()?;
    trace!(
        "Query input afer decryption: {:?}",
        String::from_utf8_lossy(&decrypted_msg)
    );
    let validated_msg = validate_msg(&decrypted_msg, contract)?;

    let mut engine = start_engine(
        context,
        gas_limit,
        contract,
        &contract_key,
        ContractOperation::Query,
        secret_msg.nonce,
        secret_msg.user_public_key,
    )?;

    let msg_ptr = engine.write_to_memory(&validated_msg)?;

    // This wrapper is used to coalesce all errors in this block to one object
    // so we can `.map_err()` in one place for all of them
    let output = coalesce!(EnclaveError, {
        let vec_ptr = engine.query(msg_ptr)?;

        let output = engine.extract_vector(vec_ptr)?;

        let output = encrypt_output(
            output,
            secret_msg.nonce,
            secret_msg.user_public_key,
            CanonicalAddr(Binary(Vec::new())), // Not used for queries
        )?;
        Ok(output)
    })
    .map_err(|err| {
        *used_gas = engine.gas_used();
        err
    })?;

    *used_gas = engine.gas_used();
    Ok(QuerySuccess { output })
}

fn start_engine(
    context: Ctx,
    gas_limit: u64,
    contract: &[u8],
    contract_key: &ContractKey,
    operation: ContractOperation,
    nonce: IoNonce,
    user_public_key: Ed25519PublicKey,
) -> Result<Engine, EnclaveError> {
    trace!("Deserializing Wasm contract");

    // Create a parity-wasm module first, so we can inject gas metering to it
    // (you need a parity-wasm module to use the pwasm-utils crate)
    let mut p_modlue: Module =
        elements::deserialize_buffer(contract).map_err(|_| EnclaveError::InvalidWasm)?;

    trace!("Deserialized Wasm contract");

    trace!("Validating WASM memory demands");

    validate_memory(&mut p_modlue)?;

    trace!("Validated WASM memory demands");

    // Set the gas costs for wasm op-codes (there is an inline stack_height limit in WasmCosts)
    let wasm_costs = WasmCosts::default();

    // Inject gas metering to pwasm module
    let contract_module = pwasm_utils::inject_gas_counter(p_modlue, &gas_rules(&wasm_costs))
        .map_err(|_| EnclaveError::FailedGasMeteringInjection)?;

    trace!("Trying to create Wasmi module from parity...");

    // Create a wasmi module from the parity module
    let module = wasmi::Module::from_parity_wasm_module(contract_module)
        .map_err(|_err| EnclaveError::InvalidWasm)?;

    trace!("Created Wasmi module from parity. Now checking for floating points...");

    module
        .deny_floating_point()
        .map_err(|_err| EnclaveError::WasmModuleWithFP)?;

    // Create new imports resolver.
    // These are the signatures of rust functions available to invoke from wasm code.
    let resolver = WasmiImportResolver {};
    let imports_builder = create_builder(&resolver);

    // Instantiate a module with our imports and assert that there is no `start` function.
    let module_instance = ModuleInstance::new(&module, &imports_builder).map_err(|err| {
        error!("Error in instantiation: {:?}", err);
        EnclaveError::InvalidWasm
    })?;
    if module_instance.has_start() {
        return Err(EnclaveError::WasmModuleWithStart);
    }
    let module = module_instance.not_started_instance().clone();

    let contract_instance = ContractInstance::new(
        context,
        module.clone(),
        gas_limit,
        wasm_costs,
        *contract_key,
        operation,
        nonce,
        user_public_key,
    );

    Ok(Engine::new(contract_instance, module))
}<|MERGE_RESOLUTION|>--- conflicted
+++ resolved
@@ -5,25 +5,14 @@
 
 use enclave_ffi_types::{Ctx, EnclaveError};
 
-<<<<<<< HEAD
 use crate::cosmwasm::types::{CanonicalAddr, Env, SigInfo};
-use crate::results::{HandleSuccess, InitSuccess, QuerySuccess};
-
-use super::contract_validation::{
-    extract_contract_key, generate_encryption_key, validate_contract_key, verify_params,
-    ContractKey, CONTRACT_KEY_LENGTH,
-=======
-use crate::coalesce;
-use crate::cosmwasm::types::Env;
 use crate::crypto::Ed25519PublicKey;
 use crate::results::{HandleSuccess, InitSuccess, QuerySuccess};
-use crate::wasm::contract_validation::ContractKey;
 use crate::wasm::types::{IoNonce, SecretMessage};
 
 use super::contract_validation::{
     calc_contract_hash, extract_contract_key, generate_encryption_key, validate_contract_key,
-    validate_msg, CONTRACT_KEY_LENGTH,
->>>>>>> 8b96bb8f
+    validate_msg, verify_params, ContractKey, CONTRACT_KEY_LENGTH,
 };
 use super::gas::{gas_rules, WasmCosts};
 use super::io::encrypt_output;
@@ -31,13 +20,9 @@
     memory::validate_memory,
     runtime::{create_builder, ContractInstance, ContractOperation, Engine, WasmiImportResolver},
 };
-<<<<<<< HEAD
-use crate::wasm::types::SecretMessage;
 
 use crate::coalesce;
 use crate::cosmwasm::encoding::Binary;
-=======
->>>>>>> 8b96bb8f
 
 /*
 Each contract is compiled with these functions already implemented in wasm:
@@ -81,37 +66,26 @@
         EnclaveError::FailedToDeserialize
     })?;
 
-<<<<<<< HEAD
     let secret_msg = SecretMessage::from_slice(msg)?;
+    trace!(
+        "Init input before decryption: {:?}",
+        String::from_utf8_lossy(&msg)
+    );
 
     verify_params(&parsed_sig_info, &parsed_env, &secret_msg)?;
 
-    let contract_key = generate_encryption_key(&parsed_env, contract)?;
-=======
     let contract_address = &parsed_env.contract.address;
     let contract_key = generate_encryption_key(&parsed_env, contract, contract_address.as_slice())?;
->>>>>>> 8b96bb8f
 
     trace!("Init: Contract Key: {:?}", contract_key.to_vec().as_slice());
 
-    let secret_msg = SecretMessage::from_slice(msg)?;
-    trace!(
-        "Init input before decryption: {:?}",
-        String::from_utf8_lossy(&msg)
-    );
-
     let decrypted_msg = secret_msg.decrypt()?;
 
     let validated_msg = validate_msg(&decrypted_msg, contract)?;
 
     trace!(
-<<<<<<< HEAD
         "Init input after decryption: {:?}",
-        String::from_utf8_lossy(&decrypted_msg)
-=======
-        "Init input afer decryption: {:?}",
         String::from_utf8_lossy(&validated_msg)
->>>>>>> 8b96bb8f
     );
 
     let mut engine = start_engine(
@@ -145,17 +119,13 @@
         // TODO: copy cosmwasm's structures to enclave
         // TODO: ref: https://github.com/CosmWasm/cosmwasm/blob/b971c037a773bf6a5f5d08a88485113d9b9e8e7b/packages/std/src/init_handle.rs#L129
         // TODO: ref: https://github.com/CosmWasm/cosmwasm/blob/b971c037a773bf6a5f5d08a88485113d9b9e8e7b/packages/std/src/query.rs#L13
-<<<<<<< HEAD
         let output = encrypt_output(
             output,
             secret_msg.nonce,
             secret_msg.user_public_key,
-            parsed_env.contract.address,
+            contract_address,
         )?;
 
-=======
-        let output = encrypt_output(output, secret_msg.nonce, secret_msg.user_public_key)?;
->>>>>>> 8b96bb8f
         Ok(output)
     })
     .map_err(|err| {
@@ -191,7 +161,6 @@
 
     trace!("handle parsed_env: {:?}", parsed_env);
 
-<<<<<<< HEAD
     let parsed_sig_info: SigInfo = serde_json::from_slice(sig_info).map_err(|err| {
         error!(
             "got an error while trying to deserialize env input bytes into json {:?}: {}",
@@ -206,9 +175,7 @@
     // Verify env parameters against the signed tx
     verify_params(&parsed_sig_info, &parsed_env, &secret_msg)?;
 
-=======
     let contract_address = &parsed_env.contract.address;
->>>>>>> 8b96bb8f
     let contract_key = extract_contract_key(&parsed_env)?;
 
     trace!(
@@ -248,20 +215,7 @@
         secret_msg.user_public_key,
     )?;
 
-<<<<<<< HEAD
-    trace!(
-        "Handle input before decryption: {:?}",
-        String::from_utf8_lossy(&msg)
-    );
-
-    let decrypted_msg = secret_msg.decrypt()?;
-    trace!(
-        "Handle input afer decryption: {:?}",
-        String::from_utf8_lossy(&decrypted_msg)
-    );
-=======
     parsed_env.contract_code_hash = hex::encode(calc_contract_hash(contract));
->>>>>>> 8b96bb8f
 
     let new_env = serde_json::to_vec(&parsed_env).map_err(|err| {
         error!(
@@ -289,7 +243,7 @@
             output,
             secret_msg.nonce,
             secret_msg.user_public_key,
-            parsed_env.contract.address,
+            contract_address,
         )?;
         Ok(output)
     })
@@ -359,7 +313,7 @@
             output,
             secret_msg.nonce,
             secret_msg.user_public_key,
-            CanonicalAddr(Binary(Vec::new())), // Not used for queries
+            &CanonicalAddr(Binary(Vec::new())), // Not used for queries
         )?;
         Ok(output)
     })
