use super::exports;
<<<<<<< HEAD
use enclave_ffi_types::{
    CryptoError, EnclaveError, HandleResult, InitResult, KeyGenResult, QueryResult,
};
=======
use enclave_ffi_types::{CryptoError, EnclaveError, HandleResult, InitResult, QueryResult};
>>>>>>> 1dc2c9c0

/// This struct is returned from module initialization.
pub struct InitSuccess {
    /// A pointer to the output of the execution
    output: Vec<u8>,
    /// The gas used by the execution.
    used_gas: u64,
    /// A signature by the enclave on all of the results.
    signature: [u8; 65],
}

impl InitSuccess {
    pub fn output(&self) -> &[u8] {
        &self.output
    }

    pub fn into_output(self) -> Vec<u8> {
        self.output
    }

    pub fn used_gas(&self) -> u64 {
        self.used_gas
    }

    pub fn signature(&self) -> &[u8; 65] {
        &self.signature
    }
}

pub fn init_result_to_result_initsuccess(other: InitResult) -> Result<InitSuccess, EnclaveError> {
    match other {
        InitResult::Success {
            output,
            used_gas,
            signature,
        } => Ok(InitSuccess {
            output: unsafe { exports::recover_buffer(output) }.unwrap_or_else(|| Vec::new()),
            used_gas,
            signature,
        }),
        InitResult::Failure { err } => Err(err),
    }
}

/// This struct is returned from a handle method.
pub struct HandleSuccess {
    /// A pointer to the output of the execution
    output: Vec<u8>,
    /// The gas used by the execution.
    used_gas: u64,
    /// A signature by the enclave on all of the results.
    signature: [u8; 65],
}

impl HandleSuccess {
    pub fn output(&self) -> &[u8] {
        &self.output
    }

    pub fn into_output(self) -> Vec<u8> {
        self.output
    }

    pub fn used_gas(&self) -> u64 {
        self.used_gas
    }

    pub fn signature(&self) -> &[u8; 65] {
        &self.signature
    }
}

pub fn handle_result_to_result_handlesuccess(
    other: HandleResult,
) -> Result<HandleSuccess, EnclaveError> {
    match other {
        HandleResult::Success {
            output,
            used_gas,
            signature,
        } => Ok(HandleSuccess {
            output: unsafe { exports::recover_buffer(output) }.unwrap_or_else(|| Vec::new()),
            used_gas,
            signature,
        }),
        HandleResult::Failure { err } => Err(err),
    }
}

/// This struct is returned from a query method.
pub struct QuerySuccess {
    /// A pointer to the output of the execution
    output: Vec<u8>,
    /// The gas used by the execution.
    used_gas: u64,
    /// A signature by the enclave on all of the results.
    signature: [u8; 65],
}

impl QuerySuccess {
    pub fn output(&self) -> &[u8] {
        &self.output
    }

    pub fn into_output(self) -> Vec<u8> {
        self.output
    }

    pub fn used_gas(&self) -> u64 {
        self.used_gas
    }

    pub fn signature(&self) -> &[u8; 65] {
        &self.signature
    }
}

pub fn query_result_to_result_querysuccess(
    other: QueryResult,
) -> Result<QuerySuccess, EnclaveError> {
    match other {
        QueryResult::Success {
            output,
            used_gas,
            signature,
        } => Ok(QuerySuccess {
            output: unsafe { exports::recover_buffer(output) }.unwrap_or_else(|| Vec::new()),
            used_gas,
            signature,
        }),
        QueryResult::Failure { err } => Err(err),
    }
}

/// This struct is returned from key-pair generation.
pub struct KeyGenSuccess {
    /// A pointer to the output of the execution
    output: Vec<u8>,
    /// A signature by the enclave on all of the results.
    signature: [u8; 65],
}

impl KeyGenSuccess {
    pub fn output(&self) -> &[u8] {
        &self.output
    }

    pub fn into_output(self) -> Vec<u8> {
        self.output
    }

    pub fn signature(&self) -> &[u8; 65] {
        &self.signature
    }
<<<<<<< HEAD
}

// TODO not sure if we need key_gen_result_to_result_key_gensuccess
pub fn key_gen_result_to_result_key_gensuccess(
    other: KeyGenResult,
) -> Result<KeyGenSuccess, CryptoError> {
    match other {
        KeyGenResult::Success { output, signature } => Ok(KeyGenSuccess {
            output: unsafe { exports::recover_buffer(output) }.unwrap_or_else(|| Vec::new()),
            signature,
        }),
        KeyGenResult::Failure { err } => Err(err),
    }
=======
>>>>>>> 1dc2c9c0
}<|MERGE_RESOLUTION|>--- conflicted
+++ resolved
@@ -1,11 +1,5 @@
 use super::exports;
-<<<<<<< HEAD
-use enclave_ffi_types::{
-    CryptoError, EnclaveError, HandleResult, InitResult, KeyGenResult, QueryResult,
-};
-=======
 use enclave_ffi_types::{CryptoError, EnclaveError, HandleResult, InitResult, QueryResult};
->>>>>>> 1dc2c9c0
 
 /// This struct is returned from module initialization.
 pub struct InitSuccess {
@@ -160,20 +154,4 @@
     pub fn signature(&self) -> &[u8; 65] {
         &self.signature
     }
-<<<<<<< HEAD
-}
-
-// TODO not sure if we need key_gen_result_to_result_key_gensuccess
-pub fn key_gen_result_to_result_key_gensuccess(
-    other: KeyGenResult,
-) -> Result<KeyGenSuccess, CryptoError> {
-    match other {
-        KeyGenResult::Success { output, signature } => Ok(KeyGenSuccess {
-            output: unsafe { exports::recover_buffer(output) }.unwrap_or_else(|| Vec::new()),
-            signature,
-        }),
-        KeyGenResult::Failure { err } => Err(err),
-    }
-=======
->>>>>>> 1dc2c9c0
 }