use crate::crypto::key_manager;
use crate::crypto::traits::{Encryptable, Kdf};
use crate::crypto::*;
use bech32;
use bech32::{FromBase32, ToBase32};
use log::{error, trace, warn};
use sgx_tcrypto::*;
use sgx_types::{sgx_status_t, SgxError, SgxResult};
use std::str;
use wasmi::{
    Error as InterpreterError, Externals, FuncInstance, FuncRef, MemoryRef, ModuleImportResolver,
    ModuleRef, RuntimeArgs, RuntimeValue, Signature, Trap, ValueType,
};

use enclave_ffi_types::{Ctx, EnclaveBuffer};

use super::errors::WasmEngineError;

// TEMP UNTIL MERGE WITH ANOTHER BRANCH WHERE THIS IS IMPLEMENTED IN ANOTHER CRATE
use ring::digest;

pub const HASH_SIZE: usize = 32;

pub fn sha_256(data: &[u8]) -> [u8; HASH_SIZE] {
    let hash = digest::digest(&digest::SHA256, data);

    let mut result = [0u8; HASH_SIZE];
    result.copy_from_slice(hash.as_ref());

    result
}

// --------------------------------
// Functions to expose to WASM code
// --------------------------------
// TODO find better name for `Runtime`

// EnigmaImportResolver maps function name to its function signature and also to function index in Runtime
// When instansiating a module we give it this resolver
// When invoking a function inside the module we can give it different runtimes (which we probably won't do)
#[derive(Debug, Clone)]
pub struct EnigmaImportResolver {}

// These functions should be available to invoke from wasm code
// These should pass the request up to go-cosmwasm:
// fn read_db(key: *const c_void, value: *mut c_void) -> i32;
// fn write_db(key: *const c_void, value: *mut c_void);
// These should be implemented here: + TODO: Check Cosmwasm implementation for these:
// fn canonicalize_address(human: *const c_void, canonical: *mut c_void) -> i32;
// fn humanize_address(canonical: *const c_void, human: *mut c_void) -> i32;
impl ModuleImportResolver for EnigmaImportResolver {
    fn resolve_func(
        &self,
        func_name: &str,
        _signature: &Signature,
    ) -> Result<FuncRef, InterpreterError> {
        let func_ref = match func_name {
            // fn read_db(key: *const c_void, value: *mut c_void) -> i32;
            "read_db" => FuncInstance::alloc_host(
                Signature::new(&[ValueType::I32, ValueType::I32][..], Some(ValueType::I32)),
                READ_DB_INDEX,
            ),
            // fn write_db(key: *const c_void, value: *mut c_void);
            "write_db" => FuncInstance::alloc_host(
                Signature::new(&[ValueType::I32, ValueType::I32][..], None),
                WRITE_DB_INDEX,
            ),
            // fn canonicalize_address(human: *const c_void, canonical: *mut c_void) -> i32;
            "canonicalize_address" => FuncInstance::alloc_host(
                Signature::new(&[ValueType::I32, ValueType::I32][..], Some(ValueType::I32)),
                CANONICALIZE_ADDRESS_INDEX,
            ),
            // fn humanize_address(canonical: *const c_void, human: *mut c_void) -> i32;
            "humanize_address" => FuncInstance::alloc_host(
                Signature::new(&[ValueType::I32, ValueType::I32][..], Some(ValueType::I32)),
                HUMANIZE_ADDRESS_INDEX,
            ),
            // fn gas(amount: i32);
            "gas" => {
                FuncInstance::alloc_host(Signature::new(&[ValueType::I32][..], None), GAS_INDEX)
            }
            _ => {
                return Err(InterpreterError::Function(format!(
                    "host module doesn't export function with name {}",
                    func_name
                )));
            }
        };
        Ok(func_ref)
    }
}

// Runtime maps function index to implementation
// When instansiating a module we give it the EnigmaImportResolver resolver
// When invoking a function inside the module we give it this runtime which is the acctual functions implementation ()
use super::exports;
use super::imports;

/// Safe wrapper around reads from the contract storage
fn read_db(context: &Ctx, key: &[u8]) -> SgxResult<Option<Vec<u8>>> {
    let mut enclave_buffer = std::mem::MaybeUninit::<EnclaveBuffer>::uninit();
    unsafe {
        match imports::ocall_read_db(
            enclave_buffer.as_mut_ptr(),
            context.clone(),
            key.as_ptr(),
            key.len(),
        ) {
            sgx_status_t::SGX_SUCCESS => { /* continue */ }
            error_status => return Err(error_status),
        }
        let enclave_buffer = enclave_buffer.assume_init();
        // TODO add validation of this pointer before returning its contents.
        Ok(exports::recover_buffer(enclave_buffer))
    }
}

/// Safe wrapper around writes to the contract storage
fn write_db(context: Ctx, key: &[u8], value: &[u8]) -> SgxError {
    match unsafe {
        imports::ocall_write_db(
            context,
            key.as_ptr(),
            key.len(),
            value.as_ptr(),
            value.len(),
        )
    } {
        sgx_status_t::SGX_SUCCESS => Ok(()),
        err => Err(err),
    }
}

pub struct Runtime {
    pub context: Ctx,
    pub memory: MemoryRef,
    pub gas_limit: u64,
    pub gas_used: u64,
}

impl Runtime {
    pub fn new(context: Ctx, memory: MemoryRef, gas_limit: u64) -> Self {
        Self {
            context,
            memory,
            gas_limit,
            gas_used: 0,
        }
    }
}

const READ_DB_INDEX: usize = 0;
const WRITE_DB_INDEX: usize = 1;
const CANONICALIZE_ADDRESS_INDEX: usize = 2;
const HUMANIZE_ADDRESS_INDEX: usize = 3;
const GAS_INDEX: usize = 4;

/// An unknown error occurred when writing to region
const ERROR_WRITE_TO_REGION_UNKNONW: i32 = -1000001;
/// Could not write to region because it is too small
const ERROR_WRITE_TO_REGION_TOO_SMALL: i32 = -1000002;

impl Externals for Runtime {
    fn invoke_index(
        &mut self,
        index: usize,
        args: RuntimeArgs,
    ) -> Result<Option<RuntimeValue>, Trap> {
        match index {
            READ_DB_INDEX => {
                // This function is imported to WASM code

                // We get 2 args:
                // 1. "key" to read from Tendermint (buffer of bytes)
                // 2. "value" - a buffer that was allocated in WASM code - we need to write the read_db result to this buffer
                // Both of them are pointers to a region "struct" of "pointer" and "length"
                // Lets say Region looks like { ptr: u32, len: u32 }

                // Get pointer to the region of the key name
                // extract_vectors extract key into a buffer
                let key_ptr_ptr_in_wasm: i32 = args.nth_checked(0).map_err(|err| {
                    error!(
                        "read_db() error reading arguments, stopping wasm: {:?}",
                        err
                    );
                    err
                })?;
                let state_key_name = match extract_vector(&self.memory, key_ptr_ptr_in_wasm as u32)
                {
                    Err(err) => {
                        warn!(
                            "read_db() error while trying to read state_key_name from wasm memory: {:?}",
                            err
                        );
                        return Ok(Some(RuntimeValue::I32(-1)));
                    }
                    Ok(value) => value,
                };

                trace!(
                    "read_db() was called from WASM code with state_key_name: {:?}",
                    String::from_utf8_lossy(&state_key_name)
                );

                // Call read_db (this bubbles up to Tendermint via ocalls and FFI to Go code)
                // This returns the value from Tendermint
                // fn read_db(context: Ctx, key: &[u8]) -> Option<Vec<u8>> {
                let value = match read_db(unsafe { &self.context.clone() }, &state_key_name)
                    .map_err(|err| {
                        error!(
                            "read_db() got an error from ocall_read_db, stopping wasm: {:?}",
                            err
                        );
                        WasmEngineError::FailedOcall
                    })? {
                    None => return Ok(Some(RuntimeValue::I32(0))),
                    Some(value) => value,
                };

<<<<<<< HEAD
                // Get the state key from the key manager
                let consensus_state_ikm =
                    key_manager::KEY_MANAGER.get_consensus_state_ikm().unwrap();
                let consensus_state_ikm = AESKey::new_from_slice(consensus_state_ikm.get());

                // Derive the key to the specific field name
                let mut derivation_data = state_key_name.to_vec();
                derivation_data.extend_from_slice(&[] /* TODO set to contract_id */);
                let decryption_key = consensus_state_ikm.derive_key_from_this(&derivation_data);
=======
                // TODO KEY_MANAGER should be initialized in the boot process and after that it'll never panic, if it panics on boot than the node is in a broken state and should panic
                // TODO derive encryption key for these key-value on this contract
                let base_state_key = key_manager::KEY_MANAGER.get_consensus_state_ikm().unwrap();
>>>>>>> 5a164dc0

                // Slice ad from `value`
                let (ad, encrypted_value) = value.split_at(32);

                let decrypted_value = decryption_key.decrypt_siv(&encrypted_value, &vec![ad]).map_err(|err| {
                    error!(
                        "read_db() got an error while trying to decrypt the value for key {:?}, stopping wasm: {:?}",
                        String::from_utf8_lossy(&state_key_name),
                        err
                    );
                    WasmEngineError::DecryptionError
                })?;

                // Get pointer to the region of the value buffer
                let value_ptr_ptr_in_wasm: i32 = args.nth_checked(1)?;

                // Get pointer to the buffer (this was allocated in WASM)
                let value_ptr_in_wasm: u32 = match self
                    .memory
                    .get_value::<u32>(value_ptr_ptr_in_wasm as u32)
                {
                    Ok(x) => x,
                    Err(err) => {
                        warn!("read_db() error while trying to get pointer for the result buffer: {:?}", err);
                        return Ok(Some(RuntimeValue::I32(ERROR_WRITE_TO_REGION_UNKNONW)));
                    }
                };
                // Get length of the buffer (this was allocated in WASM)
                let value_len_in_wasm: u32 = match self
                    .memory
                    .get_value::<u32>((value_ptr_ptr_in_wasm + 4) as u32)
                {
                    Ok(x) => x,
                    Err(err) => {
                        warn!(
                            "read_db() error while trying to get length of result buffer: {:?}",
                            err
                        );
                        return Ok(Some(RuntimeValue::I32(ERROR_WRITE_TO_REGION_UNKNONW)));
                    }
                };

                // Check that value is not too big to write into the allocated buffer
                if value_len_in_wasm < decrypted_value.len() as u32 {
                    warn!(
                        "read_db() result to big ({} bytes) to write to allocated wasm buffer ({} bytes)" ,decrypted_value.len(),value_len_in_wasm
                    );
                    return Ok(Some(RuntimeValue::I32(ERROR_WRITE_TO_REGION_TOO_SMALL)));
                }

                // Write value returned from read_db to WASM memory
                if let Err(err) = self.memory.set(value_ptr_in_wasm, &decrypted_value) {
                    warn!(
                        "read_db() error while trying to write to result buffer: {:?}",
                        err
                    );
                    return Ok(Some(RuntimeValue::I32(ERROR_WRITE_TO_REGION_UNKNONW)));
                }

                // Return how many bytes were written to the buffer
                Ok(Some(RuntimeValue::I32(value.len() as i32)))
            }
            WRITE_DB_INDEX => {
                // This function is imported to WASM code

                // We get 2 args:
                // 1. "key" to write to Tendermint (buffer of bytes)
                // 2. "value" to write to Tendermint (buffer of bytes)
                // Both of them are pointers to a region "struct" of "pointer" and "length"
                // Lets say Region looks like { ptr: u32, len: u32 }

                // Get pointer to the region of the key name
                let key_ptr_ptr_in_wasm: i32 = args.nth_checked(0).map_err(|err| {
                    error!(
                        "write_db() error reading arguments, stopping wasm: {:?}",
                        err
                    );
                    err
                })?;
                // extract_vector extracts key into a buffer
                let state_key_name = match extract_vector(&self.memory, key_ptr_ptr_in_wasm as u32)
                {
                    Err(err) => {
                        warn!(
                            "write_db() error while trying to read key from wasm memory: {:?}",
                            err
                        );
                        return Ok(Some(RuntimeValue::I32(-1)));
                    }
                    Ok(value) => value,
                };

                // Get pointer to the region of the value
                let value_ptr_ptr_in_wasm: i32 = args.nth_checked(1)?;
                // extract_vector extracts value into a buffer
                let value = match extract_vector(&self.memory, value_ptr_ptr_in_wasm as u32) {
                    Err(err) => {
                        warn!(
                            "write_db() error while trying to read value from wasm memory: {:?}",
                            err
                        );
                        return Ok(Some(RuntimeValue::I32(-2)));
                    }
                    Ok(value) => value,
                };

                trace!(
                    "write_db() was called from WASM code with state_key_name: {:?} value: {:?}... (first 20 bytes)",
                    String::from_utf8_lossy(&state_key_name),
                    String::from_utf8_lossy(value.get(0..std::cmp::min(20, value.len())).unwrap())
                );

<<<<<<< HEAD
                // Get the state key from the key manager
                let consensus_state_ikm =
                    key_manager::KEY_MANAGER.get_consensus_state_ikm().unwrap();
                let consensus_state_ikm = AESKey::new_from_slice(consensus_state_ikm.get());

                // Derive the key to the specific field name
                let mut derivation_data = state_key_name.to_vec();
                derivation_data.extend_from_slice(&[] /* TODO set to contract_id */);
                let encryption_key = consensus_state_ikm.derive_key_from_this(&derivation_data);

                // Call read_db (this bubbles up to Tendermint via ocalls and FFI to Go code)
                // This returns the value from Tendermint
                // fn read_db(context: Ctx, key: &[u8]) -> Option<Vec<u8>> {
                let ad: [u8; 32] = match read_db(unsafe { &self.context.clone() }, &state_key_name)
                    .map_err(|err| {
                        error!(
                            "read_db() got an error from ocall_read_db, stopping wasm: {:?}",
                            err
                        );
                        WasmEngineError::FailedOcall
                    })? {
                    None => {
                        // No data exist yet for this state_key_name, so creating a new `ad`
                        let mut ad_data = consensus_state_ikm.get().to_vec();
                        ad_data.extend_from_slice(&value);

                        sha_256(&ad_data) // TODO Do we really need sha256 here?
                    }
                    Some(old_value) => {
                        // Extract previous_ad to calculate the new ad (first 32 bytes)
                        let (previous_ad, old_value_encrypted) = old_value.split_at(32);

                        // Verify `previous_ad` (decryption won't work if ad is different, don't actually need the decrypted data)
                        encryption_key.decrypt_siv(&old_value_encrypted, &vec![&previous_ad]).map_err(|err| {
                            error!(
                                "read_db() got an error while trying to decrypt the value for key {:?}, stopping wasm: {:?}",
                                String::from_utf8_lossy(&state_key_name),
                                err
                            );
                            WasmEngineError::DecryptionError
                        })?;

                        let mut ad_data = &mut consensus_state_ikm.get().to_vec();
                        ad_data.extend_from_slice(&value);
                        ad_data.extend_from_slice(&previous_ad);

                        sha_256(ad_data) // TODO Do we really need sha256 here?
                    }
                };

                let mut encrypted_value = encryption_key.encrypt_siv(&value, &vec![&ad]).map_err(|err| {
=======
                // TODO KEY_MANAGER should be initialized in the boot process and after that it'll never panic, if it panics on boot than the node is in a broken state and should panic
                // TODO derive encryption key for these key-value on this contract
                let base_state_key = key_manager::KEY_MANAGER.get_consensus_state_ikm().unwrap();
                let encrypted_value = base_state_key.encrypt_siv(&value,&vec![]).map_err(|err| {
>>>>>>> 5a164dc0
                    error!(
                        "write_db() got an error while trying to encrypt the value {:?}, stopping wasm: {:?}",
                        String::from_utf8_lossy(&value),
                        err
                    );
                    WasmEngineError::EncryptionError
                })?;

                // Write the new data as concat(ad, encrypted_val)
                let mut encrypted_value_ad = ad.to_vec();
                encrypted_value_ad.append(&mut encrypted_value);

                // Call write_db (this bubbles up to Tendermint via ocalls and FFI to Go code)
                // fn write_db(context: Ctx, key: &[u8], value: &[u8]) {
                write_db(
                    unsafe { self.context.clone() },
                    &state_key_name,
                    &encrypted_value_ad,
                )
                .map_err(|err| {
                    error!(
                        "write_db() go an error from ocall_write_db, stopping wasm: {:?}",
                        err
                    );
                    WasmEngineError::FailedOcall
                })?;

                // Return nothing because this is the api ¯\_(ツ)_/¯
                Ok(None)
            }
            // fn canonicalize_address(human: *const c_void, canonical: *mut c_void) -> i32;
            CANONICALIZE_ADDRESS_INDEX => {
                let human_ptr_ptr_in_wasm: i32 = args.nth_checked(0).map_err(|err| {
                    error!(
                        "canonicalize_address() error reading arguments, stopping wasm: {:?}",
                        err
                    );
                    err
                })?;

                // extract_vector extracts human addr into a buffer
                let human = match extract_vector(&self.memory, human_ptr_ptr_in_wasm as u32) {
                    Err(err) => {
                        warn!(
                            "canonicalize_address() error while trying to read human address from wasm memory: {:?}",
                            err
                        );
                        return Ok(Some(RuntimeValue::I32(-1)));
                    }
                    Ok(value) => value,
                };

                trace!(
                    "canonicalize_address() was called from WASM code with {:?}",
                    String::from_utf8_lossy(&human)
                );

                // Turn Vec<u8> to str
                let mut human_addr_str = match str::from_utf8(&human) {
                    Err(err) => {
                        warn!(
                            "canonicalize_address() error while trying to parse human address from bytes to string: {:?}",
                            err
                        );
                        return Ok(Some(RuntimeValue::I32(-2)));
                    }
                    Ok(x) => x,
                };

                human_addr_str = human_addr_str.trim();
                if human_addr_str.len() == 0 {
                    return Ok(Some(RuntimeValue::I32(0)));
                }
                let (decoded_prefix, data) = match bech32::decode(&human_addr_str) {
                    Err(err) => {
                        warn!(
                            "canonicalize_address() error while trying to decode human address {:?} as bech32: {:?}",
                           human_addr_str, err
                        );
                        return Ok(Some(RuntimeValue::I32(-3)));
                    }
                    Ok(x) => x,
                };

                if decoded_prefix != BECH32_PREFIX_ACC_ADDR {
                    warn!(
                        "canonicalize_address() wrong prefix {:?} (expected {:?}) while decoding human address {:?} as bech32",
                       decoded_prefix,
                       BECH32_PREFIX_ACC_ADDR,
                       human_addr_str
                    );
                    return Ok(Some(RuntimeValue::I32(-4)));
                }

                let canonical = match Vec::<u8>::from_base32(&data) {
                    Err(err) => {
                        warn!(
                            "canonicalize_address() error while trying to decode bytes from base32 {:?}: {:?}",
                            data,
                            err
                        );
                        return Ok(Some(RuntimeValue::I32(-5)));
                    }
                    Ok(x) => x,
                };

                if canonical.len() != 20 {
                    // cosmos address length is 20
                    // https://github.com/cosmos/cosmos-sdk/blob/v0.38.1/types/address.go#L32
                    warn!(
                        "canonicalize_address() decoded canonical address is not 20 bytes: {:?}",
                        canonical
                    );
                    return Ok(Some(RuntimeValue::I32(-6)));
                }

                // Get pointer to the region of the canonical buffer
                let canonical_ptr_ptr_in_wasm: i32 = args.nth_checked(1)?;

                // Get pointer to the buffer (this was allocated in WASM)
                let canonical_ptr_in_wasm: u32 = match self
                    .memory
                    .get_value::<u32>(canonical_ptr_ptr_in_wasm as u32)
                {
                    Ok(x) => x,
                    Err(err) => {
                        warn!(
                            "canonicalize_address() error while trying to get pointer for the result buffer: {:?}", err
                        );
                        return Ok(Some(RuntimeValue::I32(ERROR_WRITE_TO_REGION_UNKNONW)));
                    }
                };
                // Get length of the buffer (this was allocated in WASM)
                let canonical_len_in_wasm: u32 = match self
                    .memory
                    .get_value::<u32>((canonical_ptr_ptr_in_wasm + 4) as u32)
                {
                    Ok(x) => x,
                    Err(err) => {
                        warn!(
                            "canonicalize_address() error while trying to get length of result buffer: {:?}", err
                        );
                        return Ok(Some(RuntimeValue::I32(ERROR_WRITE_TO_REGION_UNKNONW)));
                    }
                };

                // Check that canonical is not too big to write into the allocated buffer (canonical should always be 20 bytes)
                if canonical_len_in_wasm < canonical.len() as u32 {
                    warn!(
                        "canonicalize_address() result to big ({} bytes) to write to allocated wasm buffer ({} bytes)",
                        canonical.len(),
                        canonical_len_in_wasm
                    );
                    return Ok(Some(RuntimeValue::I32(ERROR_WRITE_TO_REGION_TOO_SMALL)));
                }

                // Write the canonical address to WASM memory
                if let Err(err) = self.memory.set(canonical_ptr_in_wasm, &canonical) {
                    warn!(
                        "canonicalize_address() error while trying to write to result buffer: {:?}",
                        err
                    );
                    return Ok(Some(RuntimeValue::I32(ERROR_WRITE_TO_REGION_UNKNONW)));
                }
                // return AccAddress(bz), nil
                Ok(Some(RuntimeValue::I32(canonical.len() as i32)))
            }
            // fn humanize_address(canonical: *const c_void, human: *mut c_void) -> i32;
            HUMANIZE_ADDRESS_INDEX => {
                // func humanAddress(canon []byte) (string, error) {
                //     if len(canon) != sdk.AddrLen {
                //         return "", fmt.Errorf("Expected %d byte address", sdk.AddrLen)
                //     }
                //     return sdk.AccAddress(canon).String(), nil
                // }
                let canonical_ptr_ptr_in_wasm: i32 = args.nth_checked(0).map_err(|err| {
                    error!(
                        "humanize_address() error reading arguments, stopping wasm: {:?}",
                        err
                    );
                    err
                })?;

                // extract_vector extracts canonical address into a buffer
                let canonical = match extract_vector(&self.memory, canonical_ptr_ptr_in_wasm as u32)
                {
                    Err(err) => {
                        warn!(
                            "humanize_address() error while trying to read human address from wasm memory: {:?}",
                            err
                        );
                        return Ok(Some(RuntimeValue::I32(-1)));
                    }
                    Ok(value) => value,
                };

                trace!(
                    "humanize_address() was called from WASM code with {:?}",
                    canonical
                );

                if canonical.len() != 20 {
                    // cosmos address length is 20
                    // https://github.com/cosmos/cosmos-sdk/blob/v0.38.1/types/address.go#L32
                    warn!(
                        "humanize_address() input canonical address must be 20 bytes: {:?}",
                        canonical
                    );
                    return Ok(Some(RuntimeValue::I32(-2)));
                }

                let human_addr_str = match bech32::encode(
                    BECH32_PREFIX_ACC_ADDR,
                    canonical.to_base32(),
                ) {
                    Err(err) => {
                        warn!(
                            "humanize_address() error while trying to encode canonical address {:?} to human: {:?}",
                            canonical,
                            err
                        );
                        return Ok(Some(RuntimeValue::I32(-3)));
                    }
                    Ok(value) => value,
                };

                let human_bytes = human_addr_str.into_bytes();

                // Get pointer to the region of the human buffer
                let human_ptr_ptr_in_wasm: i32 = args.nth_checked(1)?;

                // Get pointer to the buffer (this was allocated in WASM)
                let human_ptr_in_wasm: u32 = match self
                    .memory
                    .get_value::<u32>(human_ptr_ptr_in_wasm as u32)
                {
                    Ok(x) => x,
                    Err(err) => {
                        warn!("humanize_address() error while trying to get pointer for the result buffer: {:?}", err);
                        return Ok(Some(RuntimeValue::I32(ERROR_WRITE_TO_REGION_UNKNONW)));
                    }
                };
                // Get length of the buffer (this was allocated in WASM)
                let human_len_in_wasm: u32 = match self
                    .memory
                    .get_value::<u32>((human_ptr_ptr_in_wasm + 4) as u32)
                {
                    Ok(x) => x,
                    Err(err) => {
                        warn!("humanize_address() error while trying to get length of result buffer: {:?}", err);
                        return Ok(Some(RuntimeValue::I32(ERROR_WRITE_TO_REGION_UNKNONW)));
                    }
                };

                // Check that human_bytes is not too big to write into the allocated buffer (human_bytes should always be 45 bytes)
                if human_len_in_wasm < human_bytes.len() as u32 {
                    warn!(
                        "humanize_address() result to big ({} bytes) to write to allocated wasm buffer ({} bytes)",
                        human_bytes.len(),
                        human_len_in_wasm
                    );
                    return Ok(Some(RuntimeValue::I32(ERROR_WRITE_TO_REGION_TOO_SMALL)));
                }

                // Write the canonical address to WASM memory
                if let Err(err) = self.memory.set(human_ptr_in_wasm, &human_bytes) {
                    warn!(
                        "humanize_address() error while trying to write to result buffer: {:?}",
                        err
                    );
                    return Ok(Some(RuntimeValue::I32(ERROR_WRITE_TO_REGION_UNKNONW)));
                }

                Ok(Some(RuntimeValue::I32(human_bytes.len() as i32)))
            }
            GAS_INDEX => {
                // Get the gas_amount argument
                let gas_amount: i32 = args.nth_checked(0).map_err(|err| {
                    error!("gas() error reading arguments, stopping wasm: {:?}", err);
                    err
                })?;

                // Add amount to a static counter
                self.gas_used += gas_amount as u64;

                // Check if new amount is bigger than gas limit
                // If is above the limit, halt execution
                if self.gas_used > self.gas_limit {
                    warn!(
                        "Out of gas! Gas limit: {}, gas used: {}",
                        self.gas_limit, self.gas_used
                    );
                    Err(WasmEngineError::OutOfGas)?;
                }

                Ok(None)
            }
            _ => panic!("unknown function index"),
        }
    }
}

const BECH32_PREFIX_ACC_ADDR: &'static str = "enigma";

pub struct Engine {
    runtime: Runtime,
    instance: ModuleRef,
}

impl Engine {
    pub fn new(runtime: Runtime, instance: ModuleRef) -> Self {
        Self { runtime, instance }
    }

    pub fn gas_used(&self) -> u64 {
        self.runtime.gas_used
    }

    pub fn allocate(&mut self, len: u32) -> Result<u32, InterpreterError> {
        match self.instance.invoke_export(
            "allocate",
            &[RuntimeValue::I32(len as i32)],
            &mut self.runtime,
        )? {
            Some(RuntimeValue::I32(offset)) => Ok(offset as u32),
            other => Err(InterpreterError::Value(format!(
                "allocate method returned value which wasn't u32: {:?}",
                other
            ))),
        }
    }

    pub fn memory(&self) -> MemoryRef {
        self.instance
            .export_by_name("memory")
            .expect("Module expected to have 'memory' export")
            .as_memory()
            .cloned()
            .expect("'memory' export should be a memory")
    }

    pub fn write_to_memory(&mut self, buffer: &[u8]) -> Result<u32, InterpreterError> {
        // WASM pointers are pointers to "Region"
        // Region is a struct that looks like this:
        // ptr_to_region -> | 4byte = buffer_addr | 4bytes = buffer_len |

        // allocate return a poiter to a region
        let ptr_to_region_in_wasm_vm = self.allocate(buffer.len() as u32)?;

        // extract the buffer pointer from the region
        let buffer_addr_in_wasm: u32 = self.memory().get_value::<u32>(ptr_to_region_in_wasm_vm)?;

        let buffer_len_in_wasm: u32 = self
            .memory()
            .get_value::<u32>(ptr_to_region_in_wasm_vm + 4)?;
        if buffer_len_in_wasm != buffer.len() as u32 {
            // TODO return an Error? Or maybe this is already covered by allocate?
        }

        self.memory().set(buffer_addr_in_wasm, buffer)?;

        // return the WASM pointer
        Ok(ptr_to_region_in_wasm_vm)
    }

    pub fn extract_vector(&self, vec_ptr_ptr: u32) -> Result<Vec<u8>, InterpreterError> {
        extract_vector(&self.memory(), vec_ptr_ptr)
    }

    pub fn init(&mut self, env_ptr: u32, msg_ptr: u32) -> Result<u32, InterpreterError> {
        trace!("Invoking init() in wasm");

        match self.instance.invoke_export(
            "init",
            &[
                RuntimeValue::I32(env_ptr as i32),
                RuntimeValue::I32(msg_ptr as i32),
            ],
            &mut self.runtime,
        )? {
            Some(RuntimeValue::I32(offset)) => Ok(offset as u32),
            other => Err(InterpreterError::Value(format!(
                "init method returned value which wasn't u32: {:?}",
                other
            ))),
        }
    }

    pub fn handle(&mut self, env_ptr: u32, msg_ptr: u32) -> Result<u32, InterpreterError> {
        trace!("Invoking handle() in wasm");

        match self.instance.invoke_export(
            "handle",
            &[
                RuntimeValue::I32(env_ptr as i32),
                RuntimeValue::I32(msg_ptr as i32),
            ],
            &mut self.runtime,
        )? {
            Some(RuntimeValue::I32(offset)) => Ok(offset as u32),
            other => Err(InterpreterError::Value(format!(
                "handle method returned value which wasn't u32: {:?}",
                other
            ))),
        }
    }

    pub fn query(&mut self, msg_ptr: u32) -> Result<u32, InterpreterError> {
        trace!("Invoking query() in wasm");

        match self.instance.invoke_export(
            "query",
            &[RuntimeValue::I32(msg_ptr as i32)],
            &mut self.runtime,
        )? {
            Some(RuntimeValue::I32(offset)) => Ok(offset as u32),
            other => Err(InterpreterError::Value(format!(
                "query method returned value which wasn't u32: {:?}",
                other
            ))),
        }
    }
}

fn extract_vector(memory: &MemoryRef, vec_ptr_ptr: u32) -> Result<Vec<u8>, InterpreterError> {
    let ptr: u32 = memory.get_value(vec_ptr_ptr)?;
    let len: u32 = memory.get_value(vec_ptr_ptr + 4)?;

    memory.get(ptr, len as usize)
}<|MERGE_RESOLUTION|>--- conflicted
+++ resolved
@@ -15,20 +15,6 @@
 use enclave_ffi_types::{Ctx, EnclaveBuffer};
 
 use super::errors::WasmEngineError;
-
-// TEMP UNTIL MERGE WITH ANOTHER BRANCH WHERE THIS IS IMPLEMENTED IN ANOTHER CRATE
-use ring::digest;
-
-pub const HASH_SIZE: usize = 32;
-
-pub fn sha_256(data: &[u8]) -> [u8; HASH_SIZE] {
-    let hash = digest::digest(&digest::SHA256, data);
-
-    let mut result = [0u8; HASH_SIZE];
-    result.copy_from_slice(hash.as_ref());
-
-    result
-}
 
 // --------------------------------
 // Functions to expose to WASM code
@@ -217,21 +203,14 @@
                     Some(value) => value,
                 };
 
-<<<<<<< HEAD
                 // Get the state key from the key manager
                 let consensus_state_ikm =
                     key_manager::KEY_MANAGER.get_consensus_state_ikm().unwrap();
-                let consensus_state_ikm = AESKey::new_from_slice(consensus_state_ikm.get());
 
                 // Derive the key to the specific field name
                 let mut derivation_data = state_key_name.to_vec();
                 derivation_data.extend_from_slice(&[] /* TODO set to contract_id */);
                 let decryption_key = consensus_state_ikm.derive_key_from_this(&derivation_data);
-=======
-                // TODO KEY_MANAGER should be initialized in the boot process and after that it'll never panic, if it panics on boot than the node is in a broken state and should panic
-                // TODO derive encryption key for these key-value on this contract
-                let base_state_key = key_manager::KEY_MANAGER.get_consensus_state_ikm().unwrap();
->>>>>>> 5a164dc0
 
                 // Slice ad from `value`
                 let (ad, encrypted_value) = value.split_at(32);
@@ -344,11 +323,9 @@
                     String::from_utf8_lossy(value.get(0..std::cmp::min(20, value.len())).unwrap())
                 );
 
-<<<<<<< HEAD
                 // Get the state key from the key manager
                 let consensus_state_ikm =
                     key_manager::KEY_MANAGER.get_consensus_state_ikm().unwrap();
-                let consensus_state_ikm = AESKey::new_from_slice(consensus_state_ikm.get());
 
                 // Derive the key to the specific field name
                 let mut derivation_data = state_key_name.to_vec();
@@ -396,12 +373,6 @@
                 };
 
                 let mut encrypted_value = encryption_key.encrypt_siv(&value, &vec![&ad]).map_err(|err| {
-=======
-                // TODO KEY_MANAGER should be initialized in the boot process and after that it'll never panic, if it panics on boot than the node is in a broken state and should panic
-                // TODO derive encryption key for these key-value on this contract
-                let base_state_key = key_manager::KEY_MANAGER.get_consensus_state_ikm().unwrap();
-                let encrypted_value = base_state_key.encrypt_siv(&value,&vec![]).map_err(|err| {
->>>>>>> 5a164dc0
                     error!(
                         "write_db() got an error while trying to encrypt the value {:?}, stopping wasm: {:?}",
                         String::from_utf8_lossy(&value),
