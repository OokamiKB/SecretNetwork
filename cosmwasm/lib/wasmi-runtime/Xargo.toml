--- conflicted
+++ resolved
@@ -15,22 +15,15 @@
 sgx_tdh = { git = "https://github.com/apache/teaclave-sgx-sdk.git", tag = "v1.1.2", stage = 4 }
 sgx_tseal = { git = "https://github.com/apache/teaclave-sgx-sdk.git", tag = "v1.1.2", stage = 4 }
 sgx_tprotected_fs = { git = "https://github.com/apache/teaclave-sgx-sdk.git", tag = "v1.1.2", stage = 4 }
-<<<<<<< HEAD
-std = { git = "https://github.com/apache/teaclave-sgx-sdk.git", tag = "v1.1.2", stage = 5, features = ["net", "backtrace", "untrusted_fs"] }
-=======
 std = { git = "https://github.com/apache/teaclave-sgx-sdk.git", tag = "v1.1.2", stage = 5, features = [
+    "net",
     "backtrace",
     "untrusted_fs"
 ] }
->>>>>>> 1dc2c9c0
 sgx_no_tstd = { git = "https://github.com/apache/teaclave-sgx-sdk.git", tag = "v1.1.2", stage = 5 }
 sgx_rand = { git = "https://github.com/apache/teaclave-sgx-sdk.git", tag = "v1.1.2", stage = 6 }
 sgx_serialize = { git = "https://github.com/apache/teaclave-sgx-sdk.git", tag = "v1.1.2", stage = 6 }
 sgx_tunittest = { git = "https://github.com/apache/teaclave-sgx-sdk.git", tag = "v1.1.2", stage = 6 }
 sgx_backtrace = { git = "https://github.com/apache/teaclave-sgx-sdk.git", tag = "v1.1.2", stage = 7 }
-<<<<<<< HEAD
 sgx_cov = { git = "https://github.com/apache/teaclave-sgx-sdk.git", tag = "v1.1.2", stage = 7 }
-sgx_signal = { git = "https://github.com/apache/teaclave-sgx-sdk.git", tag = "v1.1.2", stage = 7 }
-=======
-sgx_cov = { git = "https://github.com/apache/teaclave-sgx-sdk.git", tag = "v1.1.2", stage = 7 }
->>>>>>> 1dc2c9c0
+sgx_signal = { git = "https://github.com/apache/teaclave-sgx-sdk.git", tag = "v1.1.2", stage = 7 }