--- conflicted
+++ resolved
@@ -1,11 +1,3 @@
-<<<<<<< HEAD
-# HOWTO Rebranding
-
-The [rebranding proposal](https://explorer.cashmaney.com/proposals/7) passed on-chain, and this mandates a hard fork.
-
-The network needs to decide on a block number to fork from.
-Since most nodes use `--pruning syncable` configuration, the node prunes most of the blocks, so state should be exported from a height that is a multiple of 100 (e.g. 100, 500, 131400, ...).
-=======
 ![Secret Network](/logo.png)
 
 <p align="center">
@@ -13,30 +5,17 @@
 </p>
 
 # What is Secret Network?
->>>>>>> 5da03dfe
 
 For better background, before reading this guide you might want to check out Cosmos' guide upgrading from `cosmoshub-2` to `cosmoshub-3`: https://github.com/cosmos/gaia/blob/master/docs/migration/cosmoshub-2.md
 
-<<<<<<< HEAD
-### 1. Export `genesis.json` for the new fork:
-
-```bash
-sudo systemctl stop enigma-node
-enigmad export --for-zero-height --height <agreed_upon_block_height> > exported_state.json
-```
-=======
 Secret Network is a blockchain-based, open-source protocol that lets anyone perform computations on encrypted data, bringing privacy to smart contracts and public blockchains. Our mission: improve the adoption and usability of decentralized technologies, for the benefit of all.
 
 Mainnet is out! Get the latest release at https://github.com/enigmampc/SecretNetwork/releases/latest.
 
 [![License: AGPL v3](https://img.shields.io/badge/License-AGPL%20v3-blue.svg)](https://www.gnu.org/licenses/agpl-3.0) [![Contributor Covenant](https://img.shields.io/badge/Contributor%20Covenant-v2.0%20adopted-ff69b4.svg)](CODE_OF_CONDUCT.md) [![Contributor Covenant](https://chat.scrt.network/api/v1/shield.svg)](https://chat.scrt.network/home)
->>>>>>> 5da03dfe
 
 ### 2. Inside `exported_state.json` Rename `chain_id` from `enigma-1` to the new agreed upon Chain ID
 
-<<<<<<< HEAD
-For example:
-=======
 - Homepage: https://scrt.network
 - Forum: https://forum.scrt.network
 - Discord: https://discord.com/invite/SJK32GY
@@ -45,15 +24,11 @@
 - Main Chat: https://chat.scrt.network/channel/general
 - Telegram Channel: https://t.me/SCRTnetwork
 - Community Secret Nodes Telegram: https://t.me/secretnodes
->>>>>>> 5da03dfe
 
 ```bash
 perl -i -pe 's/"enigma-1"/"bla-bla"/' exported_state.json
 ```
 
-<<<<<<< HEAD
-### 3. Convert all `enigma` addresses to `secret` adresses
-=======
 Secret Network is secured by the SCRT coin (Secret), which is used for fees, staking, and governance. Transactions, validators, governance proposals, and more can be viewed using the following Secret Network block explorers:
 
 - [Cashmaney](https://explorer.cashmaney.com)
@@ -64,15 +39,9 @@
 
 - [Ledger Nano S and Ledger Nano X](/docs/ledger-nano-s.md)
 - [Math Wallet](https://mathwallet.org/web/enigma)
->>>>>>> 5da03dfe
 
 Using the CLI:
 
-<<<<<<< HEAD
-```bash
-wget https://github.com/enigmampc/bech32.enigma.co/releases/download/cli/bech32-convert
-chmod +x bech32-convert
-=======
 - [An Update on the Encryption Protocol](https://forum.enigma.co/t/an-update-on-the-encryption-protocol/1641)
 - [Hard Forks and Network Upgrades](https://forum.enigma.co/t/hard-forks-and-network-upgrades/1670)
 - [Don’t trust, verify (an untrusted host)](https://forum.scrt.network/t/dont-trust-verify-an-untrusted-host/1669)
@@ -81,16 +50,12 @@
 - [Input/Output/State Encryption/Decryption protocol](https://forum.enigma.co/t/input-output-state-encryption-decryption-protocol/1325)
 - [Why the Cosmos move doesn’t mean we’re leaving Ethereum](https://forum.enigma.co/t/why-the-cosmos-move-doesnt-mean-were-leaving-ethereum/1301)
 - [(Dev discussion/Issue) WASM implementation](https://forum.enigma.co/t/dev-discussion-issue-wasm-implementation/1303)
->>>>>>> 5da03dfe
 
 cat exported_state.json | ./bech32-convert > new_genesis.json
-```
 
-<<<<<<< HEAD
-Or you can just paste `exported_state.json` into https://bech32.enigma.co and paste the result back into `new_genesis.json`.
-=======
+````
+
 - https://api.chainofsecrets.org
->>>>>>> 5da03dfe
 
 ### 4. Compile the new `secret` binaries with `make deb` (or distribute them precompiled).
 
@@ -99,68 +64,10 @@
 ```bash
 sudo dpkg -i precompiled_secret_package.deb # install secretd & secretcli and setup secret-node.service
 
-<<<<<<< HEAD
-secretcli config chain-id <new_chain_id>
-secretcli config output json
-secretcli config indent true
-secretcli config trust-node true
-```
-
-### 6. Setup the new node/validaor:
-
-```bash
-# args for secretd init doesn't matter because we're going to import the old config files
-secretd init <moniker> --chain-id <new_chain_id>
-
-# import old config files to the new node
-cp ~/.enigmad/config/{app.toml,config.toml,addrbook.json} ~/.secretd/config
-
-# import node's & validator's private keys to the new node
-cp ~/.enigmad/config/{priv_validator_key.json,node_key.json} ~/.secretd/config
-
-# set new_genesis.json from step 3 as the genesis.json of the new chain
-cp new_genesis.json ~/.secretd/config/genesis.json
-
-# at this point you should also validate sha256 checksums of ~/.secretd/config/* against ~/.enigmad/config/*
-```
-
-### 7. Start the new Blockchain! :tada:
-
-```bash
-sudo systemctl enable secret-node # enable on startup
-sudo systemctl start secret-node
-```
-
-Once more than 2/3 of voting power comes online you'll start seeing blocks streaming on:
-
-```bash
-journalctl -u secret-node -f
-```
-
-If something goes wrong the network can relaunch the `enigma-node`, therefore it's not advisable to delete `~/.enigmad` & `~/.enigmacli` until the new chain is live and stable.
-
-### 8. Import wallet keys from the old chain to the new chain:
-
-(Ledger Nano S/X users shouldn't do anything, just use the new CLI with `--ledger --account <number>` as usual)
-
-```bash
-enigmacli keys export <key_name>
-# this^ outputs stuff to stderr and also exports the key to stderr,
-# so copy only the private key output to a file named `key.export`
-
-secretcli import <key_name> key.export
-```
-
-### 9. When the new chain is live and everything works well, you can delete the files of the old chain:
-
-- `rm -rf ~/.enigmad`
-- `rm -rf ~/.enigmacli`
-- `sudo dpkg -r enigma-blockchain`
-=======
 - [For Blockchain developers](/docs/dev/for-enigma-blockchain-devs.md)
 - [How to be a mainnet genesis validator](/docs/genesis/genesis-validator-mainnet.md)
 
 # License
 
 SecretNetwork is free software: you can redistribute it and/or modify it under the terms of the [GNU Affero General Public License](LICENSE) as published by the Free Software Foundation, either version 3 of the License, or (at your option) any later version. The GNU Affero General Public License is based on the GNU GPL, but has an additional term to allow users who interact with the licensed software over a network to receive the source for that program.
->>>>>>> 5da03dfe
+````