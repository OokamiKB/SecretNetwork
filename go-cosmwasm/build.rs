use std::env;

fn main() {
    let is_sim = env::var("SGX_MODE").unwrap_or_else(|_| "HW".to_string());
    let sdk_dir = env::var("SGX_SDK").unwrap_or_else(|_| "/opt/intel/sgxsdk".to_string());
    let crate_dir = env::var("CARGO_MANIFEST_DIR").unwrap();

    cbindgen::generate(crate_dir)
        .expect("Unable to generate bindings")
        .write_to_file("./api/bindings.h");

    println!("cargo:rustc-link-search=native=./lib");
    println!("cargo:rustc-link-lib=static=Enclave_u");

    // println!("cargo:rustc-link-lib=dylib=sgx_uae_service");

    println!("cargo:rustc-link-search=native={}/lib64", sdk_dir);
<<<<<<< HEAD
    println!("cargo:rustc-link-lib=static=sgx_uprotected_fs");

=======
    println!("cargo:rustc-link-lib=dylib=sgx_uprotected_fs");
    let is_sim = env::var("SGX_MODE").unwrap_or_else(|_| "HW".to_string());

    println!("cargo:rustc-link-lib=dylib=sgx_uprotected_fs");
    
>>>>>>> 1dc2c9c0
    match is_sim.as_ref() {
        "SW" => {
            println!("cargo:rustc-link-lib=dylib=sgx_urts_sim");
            println!("cargo:rustc-link-lib=dylib=sgx_uae_service_sim");
        },
        // Treat undefined as HW
        _ => {
            println!("******** here! ********");
            // println!("cargo:rustc-link-lib=dylib=sgx_quote_ex");
            println!("cargo:rustc-link-lib=static=sgx_ukey_exchange");
            //println!("cargo:rustc-link-lib=dylib=sgx_epid.so");
            println!("cargo:rustc-link-lib=dylib=sgx_urts");
            println!("cargo:rustc-link-lib=dylib=sgx_uae_service");
        }
    }
}<|MERGE_RESOLUTION|>--- conflicted
+++ resolved
@@ -15,21 +15,13 @@
     // println!("cargo:rustc-link-lib=dylib=sgx_uae_service");
 
     println!("cargo:rustc-link-search=native={}/lib64", sdk_dir);
-<<<<<<< HEAD
     println!("cargo:rustc-link-lib=static=sgx_uprotected_fs");
 
-=======
-    println!("cargo:rustc-link-lib=dylib=sgx_uprotected_fs");
-    let is_sim = env::var("SGX_MODE").unwrap_or_else(|_| "HW".to_string());
-
-    println!("cargo:rustc-link-lib=dylib=sgx_uprotected_fs");
-    
->>>>>>> 1dc2c9c0
     match is_sim.as_ref() {
         "SW" => {
             println!("cargo:rustc-link-lib=dylib=sgx_urts_sim");
             println!("cargo:rustc-link-lib=dylib=sgx_uae_service_sim");
-        },
+        }
         // Treat undefined as HW
         _ => {
             println!("******** here! ********");
