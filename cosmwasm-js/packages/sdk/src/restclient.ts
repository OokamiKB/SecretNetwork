--- conflicted
+++ resolved
@@ -666,14 +666,10 @@
         }
 
         // decrypt error
-<<<<<<< HEAD
         const errorMessageRgx = new RegExp(
-          `contract failed: encrypted: (.+?): failed to execute message; message index: ${i}`,
+          `encrypted: (.+?): (?:instantiate|execute|query) contract failed: failed to execute message; message index: ${i}`,
           "g",
         );
-=======
-        const errorMessageRgx = /encrypted: (.+?): (?:instantiate|execute|query) contract failed: failed to execute message; message index: 0/g;
->>>>>>> f0698080
 
         const rgxMatches = errorMessageRgx.exec(txsResponse.raw_log);
         if (Array.isArray(rgxMatches) && rgxMatches.length === 2) {
