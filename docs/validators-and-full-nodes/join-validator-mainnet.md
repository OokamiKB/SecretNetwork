--- conflicted
+++ resolved
@@ -1,8 +1,4 @@
-<<<<<<< HEAD
-# How to join the Secret Network as a mainnet validator
-=======
 # Join as a Validator
->>>>>>> f4d6c928
 
 ### How to become a validator on Secret Network
 
@@ -30,22 +26,14 @@
 
 **Note**: If you already have a key you can import it with the bip39 mnemonic with `secretcli keys add <key-alias> --recover` or with `secretcli keys export` (exports to `stderr`!!) & `secretcli keys import`.
 
-<<<<<<< HEAD
-**Note**: If you already have a key you can import it with the bip39 mnemonic with `secretcli keys add <key-alias> --recover` or with `secretcli keys export` (exports to `stderr`!!) & `secretcli keys import`.
-=======
 #### 4. Transfer tokens to your delegator's address:
->>>>>>> f4d6c928
 
 This is the `secret` wallet from which you delegate your funds to you own validator. You must delegate at least 1 SCRT (1000000uscrt) from this wallet to your validator.
 
 To create a `secret` wallet, run:
 
 ```bash
-<<<<<<< HEAD
-secretcli keys show <key-alias> -a
-=======
 secretcli keys add <key-alias>
->>>>>>> f4d6c928
 ```
 
 Make sure to backup the mnemonic you got from the above command!
@@ -55,21 +43,13 @@
 #### 5. Check that you have the funds:
 
 ```bash
-<<<<<<< HEAD
-secretcli q account $(secretcli keys show -a <key_alias>)
-=======
 secretcli q account $(secretcli keys show -a <key-alias>)
->>>>>>> f4d6c928
 ```
 
 If you get the following message, it means that you have no tokens yet:
 
 ```bash
-<<<<<<< HEAD
-ERROR: unknown address: account secretxxxxxxxxxxxxxxxxxxxxxxxxxxxxxxxxxxxxxxx does not exist
-=======
 ERROR: unknown address: account secret1xxxxxxxxxxxxxxxxxxxxxxxxxxxxxxxxxxxxxx does not exist
->>>>>>> f4d6c928
 ```
 
 #### 6. Join the network as a new validator: replace `<MONIKER>` with the moniker you configured in step 3 of [creating a full-node](https://github.com/enigmampc/SecretNetwork/blob/develop/docs/validators-and-full-nodes/run-full-node-mainnet.md), and adjust the amount you want to stake
@@ -78,11 +58,7 @@
 
 ```bash
 secretcli tx staking create-validator \
-<<<<<<< HEAD
-  --amount=100000000000uscrt \
-=======
   --amount=<amount-to-delegate-to-yourself>uscrt \
->>>>>>> f4d6c928
   --pubkey=$(secretd tendermint show-validator) \
   --commission-rate="0.10" \
   --commission-max-rate="0.20" \
