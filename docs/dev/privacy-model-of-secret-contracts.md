# Privacy Model of Secret Contracts

Secret Contracts are based on CosmWasm v0.10, but they have additional privacy properties that can only be found on Secret Network.

If you're a contract developer, you might want to first catch up on [developing Secret Contracts](./developing-secret-contracts.md).  
For an in depth look at the Secret Network encryption specs, visit [here](../protocol/encryption-specs.md#encryption).

Secret Contract developers must always consider the trade-off between privacy, user experience, performance and gas usage.

- [Privacy Model of Secret Contracts](#privacy-model-of-secret-contracts)
- [Verified Values During Contract Execution](#verified-values-during-contract-execution)
  - [Tx Parameter Verification](#tx-parameter-verification)
- [`Init` and `Handle`](#init-and-handle)
  - [Inputs](#inputs)
  - [State operations](#state-operations)
  - [API calls](#api-calls)
  - [Outputs](#outputs)
    - [Return value of `init`](#return-value-of-init)
    - [Return value of `handle`](#return-value-of-handle)
    - [Logs and Messages (Same for `init` and `handle`)](#logs-and-messages-same-for-init-and-handle)
    - [Errors](#errors)
      - [Contract errors](#contract-errors)
      - [Contract panic](#contract-panic)
      - [External errors (VM or interaction with the blockchain)](#external-errors-vm-or-interaction-with-the-blockchain)
- [Query](#query)
  - [Inputs](#inputs-1)
  - [API calls](#api-calls-1)
  - [Outputs](#outputs-1)
    - [Return value of `query`](#return-value-of-query)
    - [Errors](#errors-1)
      - [Contract errors](#contract-errors-1)
      - [Contract panic](#contract-panic-1)
      - [External errors (VM or interaction with the blockchain)](#external-errors-vm-or-interaction-with-the-blockchain-1)
- [External query](#external-query)
- [Data leakage attacks by analyzing metadata of contract usage](#data-leakage-attacks-by-analyzing-metadata-of-contract-usage)
  - [Differences in input sizes](#differences-in-input-sizes)
  - [Differences in state key sizes](#differences-in-state-key-sizes)
  - [Differences in state value sizes](#differences-in-state-value-sizes)
  - [Differences in state accessing order](#differences-in-state-accessing-order)
  - [Differences in output return values size](#differences-in-output-return-values-size)
  - [Differences in output messages/callbacks](#differences-in-output-messagescallbacks)
  - [Differences in output events](#differences-in-output-events)
  - [Differences in output types - success vs. error](#differences-in-output-types---success-vs-error)

# Verified Values During Contract Execution

During execution, some contracts may want to use "external-data" - meaning data that is generated outside of the enclave and sent into the enclave - such as the tx sender address, the funds sent with the tx, block height, etc..
As these parameters get sent to the enclave, they can theoretically be tampered with, and an attacker might send false data.
Thus, relying on such data might be risky.

As an example, let's say we are implementing an admin interface for a contract, i.e. functionality that is open only for a predefined address.
In that case, we want to know that the `env.message.sender` parameter that is given during contract execution is legit, then we want to check that `env.message.sender == predefined_address` and provide admin functionality if that condition is met.
If the `env.message.sender` parameter can be tampered with - we effectively can't rely on it and cannot implement the admin interface.

## Tx Parameter Verification
<<<<<<< HEAD
Some parameters are easier to verify, but for others it is less trivial to do so. Exact details about individual parameters are detailed further in this document.

The parameter verification method depends on the contract caller:
 - If the contract is called by a transaction (i.e. someone sends a compute tx) we use the already-signed transaction and verify it's data inside the enclave. More specifically:
   - Verify signature inside the enclave.
   - Verify that the parameters sent to the enclave matches with the signed data.
 - If the contract is called by another contract (i.e. we don't have a signed tx to rely on) we create a callback signature, effectively signing the parameters sent to the next contract:
   - Caller contract creates `callback_signature` based on parameters it sends, passes it on to the next contract.
   - Receiver contract creates `callback_signature` based on the parameter it got.
   - Receiver contract verifies that the signature it created matches the signature it got from the caller.
   - For the specifics, visit the [encryption specs](../protocol/encryption-specs.md#Output).
=======

Some parameters are easier to verify, but for others it is less trivial to do so. Exact details about individual parameters are detailed further in this document.

The parameter verification method depends on the contract caller:

- If the contract is called by a transaction (i.e. someone sends a compute tx) we use the already-signed transaction and verify it's data inside the enclave. More specifically:
  - Verify that the signed data and the signature bytes are self consistent.
  - Verify that the parameters sent to the enclave matches with the signed data.
- If the contract is called by another contract (i.e. we don't have a signed tx to rely on) we create a callback signature (which can only be created inside the enclave), effectively signing the parameters sent to the next contract:
  - Caller contract creates `callback_signature` based on parameters it sends, passes it on to the next contract.
  - Receiver contract creates `callback_signature` based on the parameter it got.
  - Receiver contract verifies that the signature it created matches the signature it got from the caller.
  - For the specifics, visit the [encryption specs](../protocol/encryption-specs.md#Output).
>>>>>>> 77fece86

# `Init` and `Handle`

`init` is the constructor of a contract. This function is called only once in the lifetime of the contract.  
`handle` is a regular execute transaction within a contract.

- They have a read and write access to the storage (state) of the contract.
- The fact that `init` or `handle` was invoked is public.
- They are metered by gas and incur fees according to the gas price of the sending node.
- Access control: Can use `env.message.sender`.

## Inputs

Inputs that are encrypted are known only to the transaction sender and to the contract.

| Input                    | Type                     | Encrypted? | Trusted? | Notes |
| ------------------------ | ------------------------ | ---------- | -------- | ----- |
| `env.block.height`       | `u64`                    | No         | No       |       |
| `env.block.time`         | `u64`                    | No         | No       |       |
| `env.block.chain_id`     | `String`                 | No         | No       |       |
| `env.message.sent_funds` | `Vec<Coin>`              | No         | No       |       |
| `env.message.sender`     | `CanonicalAddr`          | No         | Yes      |       |
| `env.contract.address`   | `CanonicalAddr`          | No         | Yes      |       |
| `env.contract_code_hash` | `String`                 | No         | Yes      |       |
| `msg`                    | `InitMsg` or `HandleMsg` | Yes        | Yes      |       |

Legend:

- `Trusted = No` means this data is easily forgeable. If an attacker wants to take its node offline and replay old inputs, they can pass a legitimate user input and false `env.block` input. Therefore, this data by itself cannot be trusted in order to reveal secrets or change the state of secrets.

## State operations

The state of the contract is only known to the contract itself.

The fact that `deps.storage.get`, `deps.storage.set` or `deps.storage.remove` were invoked from inside `init` is public.

| Operation                       | Field   | Encrypted? | Notes |
| ------------------------------- | ------- | ---------- | ----- |
| `value = deps.storage.get(key)` | `key`   | Yes        |       |
| `value = deps.storage.get(key)` | `value` | Yes        |       |
| `deps.storage.set(key,value)`   | `key`   | Yes        |       |
| `deps.storage.set(key,value)`   | `value` | Yes        |       |
| `deps.storage.remove(key)`      | `key`   | Yes        |       |

## API calls

| Operation                              | Private invocation? | Private data? | Notes                  |
| -------------------------------------- | ------------------- | ------------- | ---------------------- |
| `deps.storage.get()`                   | No                  | Yes           |                        |
| `deps.storage.set()`                   | No                  | Yes           |                        |
| `deps.storage.remove()`                | No                  | Yes           |                        |
| `deps.api.canonical_address()`         | Yes                 | Yes           |                        |
| `deps.api.human_address()`             | Yes                 | Yes           |                        |
| `deps.querier.query()`                 | No                  | Only `msg`    | Query another contract |
| `deps.querier.query_balance()`         | No                  | No            |                        |
| `deps.querier.query_all_balances()`    | No                  | No            |                        |
| `deps.querier.query_validators()`      | No                  | No            |                        |
| `deps.querier.query_bonded_denom()`    | No                  | No            |                        |
| `deps.querier.query_all_delegations()` | No                  | No            |                        |
| `deps.querier.query_delegation()`      | No                  | No            |                        |

Legend:

- `Private invocation = Yes` means the request never exits SGX and thus an attacker cannot know it even occurred.
- `Private invocation = No` & `Private data = Yes` means an attacker can know that the contract used this API but cannot know the input parameters or return values.

## Outputs

Outputs that are encrypted are only known to the transaction sender and to the contract.

### Return value of `init`

The return value of `init` is the new `contract_address`. It is not encrypted.

| Output             | Type        | Encrypted? | Notes |
| ------------------ | ----------- | ---------- | ----- |
| `contract_address` | `HumanAddr` | No         |       |

### Return value of `handle`

The return value of `handle` is called `data`. It is encrypted.

| Output | Type     | Encrypted? | Notes |
| ------ | -------- | ---------- | ----- |
| `data` | `Binary` | Yes        |       |

### Logs and Messages (Same for `init` and `handle`)

Logs (or events) is a list of key-value pair. The keys and values are encrypted, but the list structure itself is not encrypted.

| Output         | Type                   | Encrypted? | Notes                                      |
| -------------- | ---------------------- | ---------- | ------------------------------------------ |
| `log`          | `Vec<{String,String}>` | No         | Structure not encrypted, data is encrypted |
| `log[i].key`   | `String`               | Yes        |                                            |
| `log[i].value` | `String`               | Yes        |                                            |

Messages are actions that will be taken after the current execution and will all be part of the current transaction.  
Types of messages:

- `CosmosMsg::Custom`
- `CosmosMsg::Bank::Send`
- `CosmosMsg::Staking::Delegate`
- `CosmosMsg::Staking::Undelegate`
- `CosmosMsg::Staking::Withdraw`
- `CosmosMsg::Staking::Redelegate`
- `CosmosMsg::Wasm::Instantiate`
- `CosmosMsg::Wasm::Execute`

| Output        | Type                           | Encrypted? | Notes                                             |
| ------------- | ------------------------------ | ---------- | ------------------------------------------------- |
| `messages`    | `Vec<CosmosMsg>`               | No         | Structure not encrypted, data sometimes encrypted |
| `messages[i]` | `CosmosMsg::Bank`              | No         |                                                   |
| `messages[i]` | `CosmosMsg::Custom`            | No         |                                                   |
| `messages[i]` | `CosmosMsg::Staking`           | No         |                                                   |
| `messages[i]` | `CosmosMsg::Wasm::Instantiate` | No         | Only the `msg` field inside is encrypted          |
| `messages[i]` | `CosmosMsg::Wasm::Execute`     | No         | Only the `msg` field inside is encrypted          |

`Wasm` messages are additional contract calls to be invoked right after the current call.

| Type of `CosmosMsg::Wasm::*` message | Field                | Type        | Encrypted? | Notes |
| ------------------------------------ | -------------------- | ----------- | ---------- | ----- |
| `Instantiate`                        | `code_id`            | `u64`       | No         |       |
| `Instantiate`                        | `callback_code_hash` | `String`    | No         |       |
| `Instantiate`                        | `msg`                | `Binary`    | Yes        |       |
| `Instantiate`                        | `send`               | `Vec<Coin>` | No         |       |
| `Instantiate`                        | `label`              | `String`    | No         |       |
| `Execute`                            | `contract_addr`      | `HumanAddr` | No         |       |
| `Execute`                            | `callback_code_hash` | `String`    | No         |       |
| `Execute`                            | `msg`                | `Binary`    | Yes        |       |
| `Execute`                            | `send`               | `Vec<Coin>` | No         |       |

### Errors

Contract execution can result in multiple types of errors.  
The fact that the contract returned an error is public.

#### Contract errors

A contract can choose to return an `StdError`. The error message is encrypted.

Types of `StdError`:

- `GenericErr`
- `InvalidBase64`
- `InvalidUtf8`
- `NotFound`
- `NullPointer`
- `ParseErr`
- `SerializeErr`
- `Unauthorized`
- `Underflow`

#### Contract panic

If a contract receives a panic (exception) during its execution, the error message is not encrypted and will always be `Execution error: Enclave: the contract panicked`.

Contract developers should test their contracts rigorously and make sure they can never panic.

#### External errors (VM or interaction with the blockchain)

A `VMError` occurs when there's an error during the contract's execution but outside the contract's code.  
In this case the error message is not encrypted as well.

Some examples of `VMErrors`:

- Memory allocation errors (The contract tried to allocate too much)
- Contract out of gas
- Got out of gas while accessing storage
- Passing null pointers from the contract to the VM (E.g. `read_db(null)`)
- Trying to write to read-only storage (E.g. inside a `query`)
- Passing a faulty message to the blockchain (Trying to send fund you don't have, trying to callback to a non-existing contract)

# Query

`query` is an execution of a contract on the node of the query sender.

- It doesn't affect transactions on-chain.
- It has read-only access to the storage (state) of the contract.
- The fact that `query` was invoked is known only to the executing node. And to whoever monitors your internet traffic, in case the executing node is on your local machine.
- Queries are metered by gas but don't incur fees. The executing node decides its gas limit for queries.
- Access control: Cannot use `env.message.sender` as it's not a transaction. Can use pre-configured passwords or API keys that have been stored in state previously by `init` and `handle`.

## Inputs

Inputs that are encrypted and known only to the query sender and to the contract. In `query` we don't have an `env` like we do in `init` and `handle`.

| Input | Type       | Encrypted? | Trusted? | Notes |
| ----- | ---------- | ---------- | -------- | ----- |
| `msg` | `QueryMsg` | Yes        | Yes      |       |

Note that `Trusted = No` means this data is easily forgeable. An attacker can take its node offline and replay old inputs. This data that is `Trusted = No` by itself cannot be trusted in order to reveal secrets. This is more applicable to `init` and `handle`, but know that an attacker can replay the input `msg` to its offline node. Although `query` cannot change the contract's state and the attacker cannot decrypt the query output, the attacker might be able to deduce private information by monitoring output sizes at different times. See [differences in output return values size](#differences-in-output-return-values-size) to learn more about this kind of attack and how to mitigate it.

## API calls

| Operation                              | Private invocation? | Private data? | Notes                  |
| -------------------------------------- | ------------------- | ------------- | ---------------------- |
| `deps.storage.get()`                   | No                  | Yes           |                        |
| `deps.api.canonical_address()`         | Yes                 | Yes           |                        |
| `deps.api.human_address()`             | Yes                 | Yes           |                        |
| `deps.querier.query()`                 | No                  | Only `msg`    | Query another contract |
| `deps.querier.query_balance()`         | No                  | No            |                        |
| `deps.querier.query_all_balances()`    | No                  | No            |                        |
| `deps.querier.query_validators()`      | No                  | No            |                        |
| `deps.querier.query_bonded_denom()`    | No                  | No            |                        |
| `deps.querier.query_all_delegations()` | No                  | No            |                        |
| `deps.querier.query_delegation()`      | No                  | No            |                        |

Legend:

- `Private invocation = Yes` means the request never exits SGX and thus an attacker cannot know it even occurred. Only applicable if the executing node is remote.
- `Private invocation = No` & `Private data = Yes` means an attacker can know that the contract used this API but cannot know the input parameters or return values. Only applicable if the executing node is remote.

## Outputs

Outputs that are encrypted are only known to the query sender and to the contract.

### Return value of `query`

The return value of `query` is similar to `data` in `handle`. It is encrypted.

| Output | Type     | Encrypted? | Notes |
| ------ | -------- | ---------- | ----- |
| `data` | `Binary` | Yes        |       |

### Errors

Contract execution can result in multiple types of errors.  
The fact that the contract returned an error is public.

#### Contract errors

A contract can choose to return an `StdError`. The error message is encrypted.

Types of `StdError`:

- `GenericErr`
- `InvalidBase64`
- `InvalidUtf8`
- `NotFound`
- `NullPointer`
- `ParseErr`
- `SerializeErr`
- `Unauthorized`
- `Underflow`

#### Contract panic

If a contract receives a panic (exception) during its execution, the error message is not encrypted and will always be `Execution error: Enclave: the contract panicked`.

Contract developers should test their contracts rigorously and make sure they can never panic.

#### External errors (VM or interaction with the blockchain)

A `VMError` occurs when there's an error during the contract's execution but outside of the contract's code.  
In this case the error message is not encrypted as well.

Some examples of `VMErrors`:

- Memory allocation errors (The contract tried to allocate too much)
- Contract out of gas
- Got out of gas while accessing storage
- Passing null pointers from the contract to the VM (E.g. `read_db(null)`)
- Trying to write to read-only storage
- Passing a faulty message to the blockchain (Trying to send fund you don't have, trying to callback to a non-existing contract)

# External query

External `query` is an execution of a contract from another contract in the middle of its run.

- Can be called from another `init`, `handle` or `query`.
- It has read-only access to the storage (state) of the contract.
- `init` & `handle`: The fact that external `query` was invoked public.
- `query`: The fact that `query` was invoked is known only to the executing node. And to whoever monitors your internet traffic, in case the executing node is on your local machine.
- External `query` is metered by the gas limit of the caller contract.
- Access control: Cannot use `env.message.sender`, just like `query`.

Types of external `query`:

| Operation                               | Private invocation? | Private data? | Notes                  |
| --------------------------------------- | ------------------- | ------------- | ---------------------- |
| `Bank::BankQuery::Balance`              | No                  | No            |                        |
| `Bank::BankQuery::AllBalances`          | No                  | No            |                        |
| `Staking::StakingQuery::BondedDenom`    | No                  | No            |                        |
| `Staking::StakingQuery::AllDelegations` | No                  | No            |                        |
| `Staking::StakingQuery::Delegation`     | No                  | No            |                        |
| `Staking::StakingQuery::Validators`     | No                  | No            |                        |
| `Wasm::WasmQuery::Smart`                | No                  | Only `msg`    | Query another contract |

Legend:

- `Private invocation = Yes` means the request never exits SGX and thus an attacker cannot know it even occurred. Only applicable if the executing node is remote.
- `Private invocation = No` & `Private data = Yes` means an attacker can know that the contract used this API but cannot know the input parameters or return values. Only applicable if the executing node is remote.

External queries of type `WasmQuery` work exactly like [Queries](#query), except that if an external query of type `WasmQuery` is invoked from `init` or `handle` it is executed on-chain, so it is exposed to monitoring by every node in the Secret Network.

# Data leakage attacks by analyzing metadata of contract usage

Depending on the contract's implementation, an attacker might be able to de-anonymization information about the contract and its clients. Contract developers must consider all the following scenarios and more, and implement mitigations in case some of these attack vectors can compromise privacy aspects of their application.

In all the following scenarios, assume that an attacker has a local full node in its control. They cannot break into SGX, but they can tightly monitor and debug every other aspect of the node, including trying to feed old transactions directly to the contract inside SGX (replay). Also, though it's encrypted, they can also monitor memory (size), CPU (load) and disk usage (read/write timings and sizes) of the SGX chip.

For encryption, the Secret Network is using [AES-SIV](https://tools.ietf.org/html/rfc5297), which does not pad the ciphertext. This means it leaks information about the plaintext data, specifically about its size, though in most cases it's more secure than other padded encryption schemes. Read more about the encryption specs [in here](protocol/encryption-specs.md).

Most of the below examples talk about an attacker revealing which function was executed on the contract, but this is not the only type of data leakage that an attacker might target.

Secret Contract developers must analyze the privacy model of their contract - What kind of information must remain private and what kind of information, if revealed, won't affect the operation of the contract and its users. **Analyze what it is that you need to keep private and structure your Secret Contract's boundaries to protect that.**

## Differences in input sizes

An example input API for a contract with 2 `handle` functions:

```rust
#[derive(Serialize, Deserialize, Clone, Debug, PartialEq, JsonSchema)]
#[serde(rename_all = "snake_case")]
pub enum HandleMsg {
    Send {
        amount: u8,
    },
    Transfer {
        amount: u8,
    },
}
```

This means that the inputs for transactions on this contract would look like:

1. `{"send":{"amount":123}}`
2. `{"transfer":{"amount":123}}`

These inputs are encrypted, but by looking at their size an attacker can guess which function has been called by the user.

A quick fix for this issue might be renaming `Transfer` to `Tsfr`:

```rust
#[derive(Serialize, Deserialize, Clone, Debug, PartialEq, JsonSchema)]
#[serde(rename_all = "snake_case")]
pub enum HandleMsg {
    Send {
        amount: u8,
    },
    Tsfr {
        amount: u8,
    },
}
```

Now an attacker wouldn't be able to tell which function was called:

1. `{"send":{"amount":123}}`
2. `{"tsfr":{"amount":123}}`

Be creative. :rainbow:

Another point to consider. If the attacker had additional knowledge, for example that `send.amount` is likely smaller than `100` and `tsfr.amount` is likely bigger than `100`, then they might still guess with some probability which function was called:

1. `{"send":{"amount":55}}`
2. `{"tsfr":{"amount":123}}`

Note that a client side solution can also be applied, but this is considered a very bad practice in infosec, as you cannot guarantee control of the client. E.g. you could pad the input to the maximum possible in this contract before encrypting it on the client side:

1. `{"send":{ "amount" : 55 } }`
2. `{"transfer":{"amount":123}}`

Again, this is very not recommended as you cannot guarantee control of the client!

## Differences in state key sizes

Contracts' state is stored on-chain inside a key-value store, thus the `key` must remain constant between calls. This means that if a contract uses storage keys with different sizes, an attacker might find out information about the execution of a contract.

Let's see an example for a contract with 2 `handle` functions:

```rust
#[derive(Serialize, Deserialize, Clone, Debug, PartialEq, JsonSchema)]
#[serde(rename_all = "snake_case")]
pub enum HandleMsg {
    Send { amount: u8 },
    Tsfr { amount: u8 },
}

pub fn handle<S: Storage, A: Api, Q: Querier>(
    deps: &mut Extern<S, A, Q>,
    _env: Env,
    msg: HandleMsg,
) -> HandleResult {
    match msg {
        HandleMsg::Send { amount } => {
            deps.storage.set(b"send", &amount.to_be_bytes());
            Ok(HandleResponse::default())
        }
        HandleMsg::Tsfr { amount } => {
            deps.storage.set(b"transfer", &amount.to_be_bytes());
            Ok(HandleResponse::default())
        }
    }
}
```

By looking at state write operation, an attacker can guess which function was called based on the size of the key that was used to write to storage:

1. `send`
2. `transfer`

Again, some quick fixes for this issue might be:

1. Renaming `transfer` to `tsfr`.
2. Padding `send` to have the same length as `transfer`: `sendsend`.

```rust
#[derive(Serialize, Deserialize, Clone, Debug, PartialEq, JsonSchema)]
#[serde(rename_all = "snake_case")]
pub enum HandleMsg {
    Send { amount: u8 },
    Tsfr { amount: u8 },
}

pub fn handle<S: Storage, A: Api, Q: Querier>(
    deps: &mut Extern<S, A, Q>,
    _env: Env,
    msg: HandleMsg,
) -> HandleResult {
    match msg {
        HandleMsg::Send { amount } => {
            deps.storage.set(b"sendsend", &amount.to_be_bytes());
            Ok(HandleResponse::default())
        }
        HandleMsg::Tsfr { amount } => {
            deps.storage.set(b"transfer", &amount.to_be_bytes());
            Ok(HandleResponse::default())
        }
    }
}
```

Be creative. :rainbow:

## Differences in state value sizes

Very similar to the state key sizes case, if a contract uses storage values with predictably different sizes, an attacker might find out information about the execution of a contract.

Let's see an example for a contract with 2 `handle` functions:

```rust
#[derive(Serialize, Deserialize, Clone, Debug, PartialEq, JsonSchema)]
#[serde(rename_all = "snake_case")]
pub enum HandleMsg {
    Send { amount: u8 },
    Tsfr { amount: u8 },
}

pub fn handle<S: Storage, A: Api, Q: Querier>(
    deps: &mut Extern<S, A, Q>,
    _env: Env,
    msg: HandleMsg,
) -> HandleResult {
    match msg {
        HandleMsg::Send { amount } => {
            deps.storage.set(
                b"sendsend",
                format!("Sent amount: {}", amount).as_bytes(),
            );
            Ok(HandleResponse::default())
        }
        HandleMsg::Tsfr { amount } => {
            deps.storage.set(
                b"transfer",
                format!("Transfered amount: {}", amount).as_bytes(),
            );
            Ok(HandleResponse::default())
        }
    }
}
```

By looking at state write operation, an attacker can guess which function was called based on the size of the value that was used to write to storage:

1. `Sent amount: 123`
2. `Transferred amount: 123`

Again, some quick fixes for this issue might be:

1. Changing the `Transferred` string to `Tsfr`.
2. Padding `Sent` to have the same length as `Transferred`: `SentSentSen`.

```rust
#[derive(Serialize, Deserialize, Clone, Debug, PartialEq, JsonSchema)]
#[serde(rename_all = "snake_case")]
pub enum HandleMsg {
    Send { amount: u8 },
    Tsfr { amount: u8 },
}

pub fn handle<S: Storage, A: Api, Q: Querier>(
    deps: &mut Extern<S, A, Q>,
    _env: Env,
    msg: HandleMsg,
) -> HandleResult {
    match msg {
        HandleMsg::Send { amount } => {
            deps.storage.set(
                b"sendsend",
                format!("Sent amount: {}", amount).as_bytes(),
            );
            Ok(HandleResponse::default())
        }
        HandleMsg::Tsfr { amount } => {
            deps.storage.set(
                b"transfer",
                format!("Tsfr amount: {}", amount).as_bytes(),
            );
            Ok(HandleResponse::default())
        }
    }
}
```

Be creative. :rainbow:

## Differences in state accessing order

An attacker can monitor requests from Smart Contracts to the API that the Secret Network exposes for contracts. So while `key` and `value` are encrypted in `read_db(key)` and `write_db(key,value)`, it is public knowledge that `read_db` or `write_db` were called.

Let's see an example for a contract with 2 `handle` functions:

```rust
#[derive(Serialize, Deserialize, Clone, Debug, PartialEq, JsonSchema)]
#[serde(rename_all = "snake_case")]
pub enum HandleMsg {
    Hey {},
    Bye {},
}

pub fn handle<S: Storage, A: Api, Q: Querier>(
    deps: &mut Extern<S, A, Q>,
    _env: Env,
    msg: HandleMsg,
) -> HandleResult {
    match msg {
        HandleMsg::Hey {} => {
            deps.storage.get(b"hi");
            deps.storage.set(b"hi", b"bye");
            deps.storage.get(b"hi");
            Ok(HandleResponse::default())
        }
        HandleMsg::Bye {} => {
            deps.storage.set(b"hi", b"bye");
            deps.storage.get(b"hi");
            deps.storage.get(b"hi");
            Ok(HandleResponse::default())
        }
    }
}
```

By looking at the order of state operation, an attacker can guess which function was called.

1. `read_db()`, `write_db()`, `read_deb()` => `Hey` was called.
2. `write_db()`, `read_db()`, `read_deb()` => `Bye` was called.

This use case might be more difficult to solve, as it is highly depends on functionality, but an example solution would be to redesign the storage accessing patterns a bit to include one big read in the start of each function and one big write in the end of each function.

```rust
#[derive(Serialize, Deserialize, Clone, Debug, PartialEq, JsonSchema)]
#[serde(rename_all = "snake_case")]
pub enum HandleMsg {
    Hey {},
    Bye {},
}

pub fn handle<S: Storage, A: Api, Q: Querier>(
    deps: &mut Extern<S, A, Q>,
    _env: Env,
    msg: HandleMsg,
) -> HandleResult {
    match msg {
        HandleMsg::Hey {} => {
            deps.storage.get(b"data");
            deps.storage.set(b"data", b"a: hey b: bye");
            Ok(HandleResponse::default())
        }
        HandleMsg::Bye {} => {
            deps.storage.get(b"data");
            deps.storage.set(b"data", b"a: bye b: hey");
            Ok(HandleResponse::default())
        }
    }
}
```

Now by looking at the order of state operation, an attacker cannot guess which function was called. It's always `read_db()` then `write_db()`.

Note that this might affect gas usage for the worse (reading/writing data that isn't necessary to this function) or for the better (fewer reads and writes), so there's always a trade-off between privacy, user experience, performance and gas usage.

Be creative. :rainbow:

## Differences in output return values size

Secret Contracts can have return values that are decryptable only by the contract and the transaction sender.

Very similar to previous cases, if a contract uses return values with different sizes, an attacker might find out information about the execution of a contract.

Let's see an example for a contract with 2 `handle` functions:

```rust
#[derive(Serialize, Deserialize, Clone, Debug, PartialEq, JsonSchema)]
#[serde(rename_all = "snake_case")]
pub enum HandleMsg {
    Send { amount: u8 },
    Tsfr { amount: u8 },
}

pub fn handle<S: Storage, A: Api, Q: Querier>(
    _deps: &mut Extern<S, A, Q>,
    _env: Env,
    msg: HandleMsg,
) -> HandleResult {
    match msg {
        HandleMsg::Send { amount } => Ok(HandleResponse {
            messages: vec![],
            log: vec![],
            data: Some(Binary::from(amount.to_be_bytes().to_vec())),
        }),
        HandleMsg::Tsfr { amount } => Ok(HandleResponse {
            messages: vec![],
            log: vec![],
            data: Some(Binary::from(format!("amount: {}", amount).as_bytes())),
        }),
    }
}
```

By looking at the encrypted output, an attacker can guess which function was called based on the size of the return value:

1. 1 byte (uint8): `123`
2. 11 bytes (formatted string): `amount: 123`

Again, a quick fix will be to padd the shorter case to be as long as the longest case (assuming it's harder to shrink the longer case):

```rust
#[derive(Serialize, Deserialize, Clone, Debug, PartialEq, JsonSchema)]
#[serde(rename_all = "snake_case")]
pub enum HandleMsg {
    Send { amount: u8 },
    Tsfr { amount: u8 },
}

pub fn handle<S: Storage, A: Api, Q: Querier>(
    _deps: &mut Extern<S, A, Q>,
    _env: Env,
    msg: HandleMsg,
) -> HandleResult {
    match msg {
        HandleMsg::Send { amount } => Ok(HandleResponse {
            messages: vec![],
            log: vec![],
            data: Some(Binary::from(format!("padding {}", amount).as_bytes())),
        }),
        HandleMsg::Tsfr { amount } => Ok(HandleResponse {
            messages: vec![],
            log: vec![],
            data: Some(Binary::from(format!("amount: {}", amount).as_bytes())),
        }),
    }
}
```

Note that `"padding "` and `"amount: "` have the same UTF-8 size of 8 bytes.

Be creative. :rainbow:

## Differences in output messages/callbacks

Secret Contracts can output messages to be executed right after, in the same transaction as the current execution.have out that are decryptable only by the contract and the transaction sender.

Very similar to previous cases, if a contract output mesasges that are different or with different structures, an attacker might find out information about the execution of a contract.

Let's see an example for a contract with 2 `handle` functions:

```rust
#[derive(Serialize, Deserialize, Clone, Debug, PartialEq, JsonSchema)]
#[serde(rename_all = "snake_case")]
pub enum HandleMsg {
    Send { amount: u8, to: HumanAddr },
    Tsfr { amount: u8, to: HumanAddr },
}

pub fn handle<S: Storage, A: Api, Q: Querier>(
    deps: &mut Extern<S, A, Q>,
    env: Env,
    msg: HandleMsg,
) -> HandleResult {
    match msg {
        HandleMsg::Send { amount, to } => Ok(HandleResponse {
            messages: vec![CosmosMsg::Bank(BankMsg::Send {
                from_address: deps.api.human_address(&env.contract.address).unwrap(),
                to_address: to,
                amount: vec![Coin {
                    denom: "uscrt".into(),
                    amount: Uint128(amount.into()),
                }],
            })],
            log: vec![],
            data: None,
        }),
        HandleMsg::Tsfr { amount, to } => Ok(HandleResponse {
            messages: vec![CosmosMsg::Staking(StakingMsg::Delegate {
                validator: to,
                amount: Coin {
                    denom: "uscrt".into(),
                    amount: Uint128(amount.into()),
                },
            })],
            log: vec![],
            data: None,
        }),
    }
}
```

Those outputs are plaintext as they are fowarded to the Secret Network for processing. By looking at these two outputs, an attacker will know which function was called based on the type of messages - `BankMsg::Send` vs. `StakingMsg::Delegate`.

Some messages are partially encrypted, like `Wasm::Instantiate` and `Wasm::Execute`, but only the `msg` field is encrypted, so differences in `contract_addr`, `callback_code_hash`, `send` can reveal unintended data, as well as the size of `msg` which is encrypted but can reveal data the same way as previos examples.

```rust
#[derive(Serialize, Deserialize, Clone, Debug, PartialEq, JsonSchema)]
#[serde(rename_all = "snake_case")]
pub enum HandleMsg {
    Send { amount: u8 },
    Tsfr { amount: u8 },
}

pub fn handle<S: Storage, A: Api, Q: Querier>(
    _deps: &mut Extern<S, A, Q>,
    _env: Env,
    msg: HandleMsg,
) -> HandleResult {
    match msg {
        HandleMsg::Send { amount } => Ok(HandleResponse {
            messages: vec![CosmosMsg::Wasm(WasmMsg::Execute {
/*plaintext->*/ contract_addr: "secret108j9v845gxdtfeu95qgg42ch4rwlj6vlkkaety".into(),
/*plaintext->*/ callback_code_hash:
                     "cd372fb85148700fa88095e3492d3f9f5beb43e555e5ff26d95f5a6adc36f8e6".into(),
/*encrypted->*/ msg: Binary(
                     format!(r#"{{\"aaa\":{}}}"#, amount)
                         .to_string()
                         .as_bytes()
                         .to_vec(),
                 ),
/*plaintext->*/ send: Vec::default(),
            })],
            log: vec![],
            data: None,
        }),
        HandleMsg::Tsfr { amount } => Ok(HandleResponse {
            messages: vec![CosmosMsg::Wasm(WasmMsg::Execute {
/*plaintext->*/ contract_addr: "secret1suct80ctmt6m9kqmyafjl7ysyenavkmm0z9ca8".into(),
/*plaintext->*/ callback_code_hash:
                    "e67e72111b363d80c8124d28193926000980e1211c7986cacbd26aacc5528d48".into(),
/*encrypted->*/ msg: Binary(
                    format!(r#"{{\"bbb\":{}}}"#, amount)
                        .to_string()
                        .as_bytes()
                        .to_vec(),
                ),
/*plaintext->*/ send: Vec::default(),
            })],
            log: vec![],
            data: None,
        }),
    }
}
```

More scenarios to be mindful of:

- Ordering of messages (E.g. `Bank` and then `Staking` vs. `Staking` and `Bank`)
- Size of the encrypted `msg` field
- Number of messages (E.g. 3 `Execute` vs. 2 `Execute`)

Again, be creative if that's affecting your secrets. :rainbow:

## Differences in output events

Output events:

- "Push notifications" for GUIs with SecretJS
- To make the tx searchable on-chain

Examples:

- number of logs
- size of logs
- ordering of logs (short,long vs. long,short)

## Differences in output types - success vs. error

If a contract returns an `StdError`, the output looks like this:

```json
{
  "Error": "<encrypted>"
}
```

Otherwise the output looks like this:

```json
{
  "Ok": "<encrypted>"
}
```

Therefore similar to previous examples, an attacker might guess what happned in an execution. E.g. if a contract have only a `send` function, if an error was returned an attacker can know that the `msg.sender` tried to send funds to someone unknown and the `send` didn't went through.<|MERGE_RESOLUTION|>--- conflicted
+++ resolved
@@ -53,19 +53,6 @@
 If the `env.message.sender` parameter can be tampered with - we effectively can't rely on it and cannot implement the admin interface.
 
 ## Tx Parameter Verification
-<<<<<<< HEAD
-Some parameters are easier to verify, but for others it is less trivial to do so. Exact details about individual parameters are detailed further in this document.
-
-The parameter verification method depends on the contract caller:
- - If the contract is called by a transaction (i.e. someone sends a compute tx) we use the already-signed transaction and verify it's data inside the enclave. More specifically:
-   - Verify signature inside the enclave.
-   - Verify that the parameters sent to the enclave matches with the signed data.
- - If the contract is called by another contract (i.e. we don't have a signed tx to rely on) we create a callback signature, effectively signing the parameters sent to the next contract:
-   - Caller contract creates `callback_signature` based on parameters it sends, passes it on to the next contract.
-   - Receiver contract creates `callback_signature` based on the parameter it got.
-   - Receiver contract verifies that the signature it created matches the signature it got from the caller.
-   - For the specifics, visit the [encryption specs](../protocol/encryption-specs.md#Output).
-=======
 
 Some parameters are easier to verify, but for others it is less trivial to do so. Exact details about individual parameters are detailed further in this document.
 
@@ -79,7 +66,6 @@
   - Receiver contract creates `callback_signature` based on the parameter it got.
   - Receiver contract verifies that the signature it created matches the signature it got from the caller.
   - For the specifics, visit the [encryption specs](../protocol/encryption-specs.md#Output).
->>>>>>> 77fece86
 
 # `Init` and `Handle`
 
