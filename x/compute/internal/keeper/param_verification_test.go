--- conflicted
+++ resolved
@@ -73,18 +73,11 @@
 
 func multisigTxCreator(
 	t *testing.T, ctx *sdk.Context, keeper Keeper, n int, threshold int, actualSigners int, sdkMsg sdk.Msg,
-<<<<<<< HEAD
-) sdk.AccAddress {
-	t.SkipNow() // skipping till multisig is fixed
-	privKeys, pubKeys, multisigPubKey := generateMultisigAddr(*ctx, keeper, n, threshold)
-=======
 ) (authsigning.SignModeHandler, []Account, Account) {
 	signers, multisigAccount := generateMultisigAccount(*ctx, keeper, n, threshold)
 	signModeHandler := multisigTxCreatorForExisting(t, ctx, multisigAccount, signers, actualSigners, sdkMsg)
 	return signModeHandler, signers, multisigAccount
 }
->>>>>>> 84b5a885
-
 func multisigTxCreatorForExisting(
 	t *testing.T, ctx *sdk.Context, multisigAccount Account, signers []Account, actualSigners int, sdkMsg sdk.Msg,
 ) authsigning.SignModeHandler {
